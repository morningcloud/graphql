<?xml version="1.0" encoding="UTF-8"?>
<d:toc xmlns:d="http://docbook.org/ns/docbook" xmlns="http://www.w3.org/1999/xhtml" role="chunk-toc">
    <d:tocentry linkend="graphql">
        <?dbhtml filename="index.html"?>

        <d:tocentry linkend="getting-started">
            <?dbhtml filename="getting-started/index.html"?>
        </d:tocentry>

        <d:tocentry linkend="type-definitions">
            <?dbhtml filename="type-definitions/index.html"?>
            <d:tocentry linkend="type-definitions-types">
                <?dbhtml filename="type-definitions/types/index.html"?>
            </d:tocentry>
            <d:tocentry linkend="type-definitions-relationships">
                <?dbhtml filename="type-definitions/relationships/index.html"?>
            </d:tocentry>
            <d:tocentry linkend="type-definitions-access-control">
                <?dbhtml filename="type-definitions/access-control/index.html"?>
            </d:tocentry>
            <d:tocentry linkend="type-definitions-autogeneration">
                <?dbhtml filename="type-definitions/autogeneration/index.html"?>
            </d:tocentry>
            <d:tocentry linkend="type-definitions-cypher">
                <?dbhtml filename="type-definitions/cypher/index.html"?>
            </d:tocentry>
            <d:tocentry linkend="type-definitions-default-values">
                <?dbhtml filename="type-definitions/default-values/index.html"?>
            </d:tocentry>
            <d:tocentry linkend="type-definitions-unions-and-interfaces">
                <?dbhtml filename="type-definitions/unions-and-interfaces/index.html"?>
            </d:tocentry>
        </d:tocentry>

        <d:tocentry linkend="custom-resolvers">
            <?dbhtml filename="custom-resolvers/index.html"?>
        </d:tocentry>

        <d:tocentry linkend="schema">
            <?dbhtml filename="schema/index.html"?>
            <d:tocentry linkend="schema-queries">
                <?dbhtml filename="schema/queries/index.html"?>
            </d:tocentry>
            <d:tocentry linkend="schema-mutations">
                <?dbhtml filename="schema/mutations/index.html"?>
            </d:tocentry>
            <d:tocentry linkend="schema-sorting">
                <?dbhtml filename="schema/sorting/index.html"?>
            </d:tocentry>
            <d:tocentry linkend="schema-filtering">
                <?dbhtml filename="schema/filtering/index.html"?>
            </d:tocentry>
            <d:tocentry linkend="schema-pagination">
                <?dbhtml filename="schema/pagination/index.html"?>
            </d:tocentry>
        </d:tocentry>

        <d:tocentry linkend="queries">
            <?dbhtml filename="queries/index.html"?>
        </d:tocentry>

        <d:tocentry linkend="mutations">
            <?dbhtml filename="mutations/index.html"?>
        </d:tocentry>

        <d:tocentry linkend="auth">
            <?dbhtml filename="auth/index.html"?>
            <d:tocentry linkend="auth-setup">
                <?dbhtml filename="auth/setup/index.html"?>
            </d:tocentry>
            <d:tocentry linkend="auth-authentication">
                <?dbhtml filename="auth/authentication/index.html"?>
            </d:tocentry>
            <d:tocentry linkend="auth-authorization">
                <?dbhtml filename="auth/authorization/index.html"?>
            </d:tocentry>
            <d:tocentry linkend="auth-authorization">
                <?dbhtml filename="auth/authorization/index.html"?>
                <d:tocentry linkend="auth-authorization-roles">
                    <?dbhtml filename="auth/authorization/roles/index.html"?>
                </d:tocentry>
                <d:tocentry linkend="auth-authorization-allow">
                    <?dbhtml filename="auth/authorization/allow/index.html"?>
                </d:tocentry>
                <d:tocentry linkend="auth-authorization-where">
                    <?dbhtml filename="auth/authorization/where/index.html"?>
                </d:tocentry>
                <d:tocentry linkend="auth-authorization-bind">
                    <?dbhtml filename="auth/authorization/bind/index.html"?>
                </d:tocentry>
            </d:tocentry>
        </d:tocentry>

        <d:tocentry linkend="directives">
            <?dbhtml filename="directives/index.html"?>
        </d:tocentry>

        <d:tocentry linkend="api-reference">
            <?dbhtml filename="api-reference/index.html"?>
        </d:tocentry>

        <d:tocentry linkend="ogm">
            <?dbhtml filename="ogm/index.html"?>
            <d:tocentry linkend="ogm-getting-started">
                <?dbhtml filename="ogm/getting-started/index.html"?>
            </d:tocentry>
            <d:tocentry linkend="ogm-methods">
                <?dbhtml filename="ogm/methods/index.html"?>
                <d:tocentry linkend="ogm-methods-create">
                    <?dbhtml filename="ogm/methods/create/index.html"?>
                </d:tocentry>
                <d:tocentry linkend="ogm-methods-find">
                    <?dbhtml filename="ogm/methods/find/index.html"?>
                </d:tocentry>
                <d:tocentry linkend="ogm-methods-update">
                    <?dbhtml filename="ogm/methods/update/index.html"?>
                </d:tocentry>
                <d:tocentry linkend="ogm-methods-delete">
                    <?dbhtml filename="ogm/methods/delete/index.html"?>
                </d:tocentry>
            </d:tocentry>
            <d:tocentry linkend="ogm-private">
                <?dbhtml filename="ogm/private/index.html"?>
            </d:tocentry>
            <d:tocentry linkend="ogm-selection-set">
                <?dbhtml filename="ogm/selection-set/index.html"?>
            </d:tocentry>
            <d:tocentry linkend="ogm-api-reference">
                <?dbhtml filename="ogm/api-reference/index.html"?>
            </d:tocentry>
        </d:tocentry>

        <d:tocentry linkend="drivers-and-config">
            <?dbhtml filename="drivers-and-config/index.html"?>
        </d:tocentry>

<<<<<<< HEAD
        <d:tocentry linkend="guides">
            <?dbhtml filename="guides/index.html"?>
            <d:tocentry linkend="migration-guide">
                <?dbhtml filename="guides/migration-guide/index.html"?>
            </d:tocentry>
=======
        <d:tocentry linkend="troubleshooting">
            <?dbhtml filename="troubleshooting/index.html"?>
>>>>>>> ded38e7e
        </d:tocentry>
    </d:tocentry>
</d:toc><|MERGE_RESOLUTION|>--- conflicted
+++ resolved
@@ -134,16 +134,15 @@
             <?dbhtml filename="drivers-and-config/index.html"?>
         </d:tocentry>
 
-<<<<<<< HEAD
         <d:tocentry linkend="guides">
             <?dbhtml filename="guides/index.html"?>
             <d:tocentry linkend="migration-guide">
                 <?dbhtml filename="guides/migration-guide/index.html"?>
             </d:tocentry>
-=======
+        </d:tocentry>
+
         <d:tocentry linkend="troubleshooting">
             <?dbhtml filename="troubleshooting/index.html"?>
->>>>>>> ded38e7e
         </d:tocentry>
     </d:tocentry>
 </d:toc>