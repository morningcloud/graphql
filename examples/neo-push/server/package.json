{
    "name": "neo-push-server",
    "version": "1.0.0",
    "description": "",
    "main": "./dist/src/index.js",
    "scripts": {
        "start": "nodemon --watch './src/**/*.ts' --exec ./node_modules/.bin/ts-node -r tsconfig-paths/register --project ./src/tsconfig.json ./src/index.ts",
        "build": "tsc  --project src/",
        "seed": "ts-node -r tsconfig-paths/register --project ./src/tsconfig.json ./src/seeder.ts",
        "test": "jest"
    },
    "author": "",
    "license": "ISC",
    "dependencies": {
<<<<<<< HEAD
        "@neo4j/graphql": "^2.5.5",
        "@neo4j/graphql-ogm": "^2.5.5",
        "apollo-server-express": "^3.6.1",
=======
        "@neo4j/graphql": "^2.5.6",
        "@neo4j/graphql-ogm": "^2.5.6",
        "apollo-server-express": "2.19.0",
>>>>>>> edda8550
        "bcrypt": "5.0.1",
        "debug": "4.3.1",
        "dotenv": "^10.0.0",
        "express": "4.17.1",
        "graphql": "^16.2.0",
        "jsonwebtoken": "8.5.1",
        "neo4j-driver": "^4.4.0"
    },
    "devDependencies": {
        "@types/bcrypt": "3.0.0",
        "@types/debug": "4.1.5",
        "@types/dotenv": "8.2.0",
        "@types/express": "4.17.9",
        "@types/faker": "5.1.5",
        "@types/jest": "26.0.19",
        "@types/jsonwebtoken": "8.5.1",
        "@types/node": "14.14.14",
        "@types/uuid": "8.3.0",
        "cross-env": "7.0.3",
        "faker": "5.1.0",
        "jest": "26.6.3",
        "nodemon": "2.0.6",
        "randomstring": "1.1.5",
        "ts-jest": "26.4.4",
        "ts-node": "9.1.1",
        "tsconfig-paths": "3.9.0",
        "typescript": "4.2.4"
    }
}<|MERGE_RESOLUTION|>--- conflicted
+++ resolved
@@ -12,15 +12,9 @@
     "author": "",
     "license": "ISC",
     "dependencies": {
-<<<<<<< HEAD
-        "@neo4j/graphql": "^2.5.5",
-        "@neo4j/graphql-ogm": "^2.5.5",
-        "apollo-server-express": "^3.6.1",
-=======
         "@neo4j/graphql": "^2.5.6",
         "@neo4j/graphql-ogm": "^2.5.6",
         "apollo-server-express": "2.19.0",
->>>>>>> edda8550
         "bcrypt": "5.0.1",
         "debug": "4.3.1",
         "dotenv": "^10.0.0",
