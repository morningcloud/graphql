--- conflicted
+++ resolved
@@ -64,23 +64,15 @@
     public config?: Neo4jGraphQLConfig;
 
     constructor(input: Neo4jGraphQLConstructor) {
-<<<<<<< HEAD
-        const { config = {}, driver, ...schemaDefinition } = input;
+        const { config = {}, driver, resolvers, ...schemaDefinition } = input;
         const { nodes, relationships, schema } = makeAugmentedSchema(schemaDefinition, {
             enableRegex: config.enableRegex,
         });
-=======
-        const { config = {}, driver, resolvers, ...schemaDefinition } = input;
-        const { nodes, schema } = makeAugmentedSchema(schemaDefinition, { enableRegex: config.enableRegex });
->>>>>>> 01a7c067
 
         this.driver = driver;
         this.config = config;
         this.nodes = nodes;
-<<<<<<< HEAD
         this.relationships = relationships;
-        this.schema = this.createWrappedSchema({ schema, config });
-=======
         this.schema = schema;
         /*
             addResolversToSchema must be first, so that custom resolvers also get schema level resolvers
@@ -95,7 +87,6 @@
             }
         }
         this.schema = this.createWrappedSchema({ schema: this.schema, config });
->>>>>>> 01a7c067
         this.document = parse(printSchema(schema));
     }
 
