--- conflicted
+++ resolved
@@ -184,15 +184,8 @@
     }
 
     public get plural(): string {
-<<<<<<< HEAD
-        if (this.nodeDirective?.plural) {
-            return camelCase(this.nodeDirective.plural);
-        }
-        return pluralize(camelCase(this.name));
-=======
         const pluralValue = this.nodeDirective?.plural ? this.nodeDirective.plural : pluralize(this.name);
         return lowerFirst(pluralValue);
->>>>>>> 96640ef8
     }
 
     public getLabelString(context: Context): string {
