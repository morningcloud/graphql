--- conflicted
+++ resolved
@@ -34,11 +34,7 @@
     Auth,
     Context,
     FullText,
-<<<<<<< HEAD
     IgnoredField,
-    QueryOptions,
-=======
->>>>>>> 22b45272
 } from "../types";
 import Exclude from "./Exclude";
 import { GraphElement, GraphElementConstructor } from "./GraphElement";
