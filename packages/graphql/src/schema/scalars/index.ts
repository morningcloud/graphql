--- conflicted
+++ resolved
@@ -20,8 +20,5 @@
 export { default as BigInt } from "./BigInt";
 export { default as DateTime } from "./DateTime";
 export { default as Date } from "./Date";
-<<<<<<< HEAD
-export { default as LocalTime } from "./LocalTime";
-=======
 export { default as Time } from "./Time";
->>>>>>> 5a81fe0e
+export { default as LocalTime } from "./LocalTime";