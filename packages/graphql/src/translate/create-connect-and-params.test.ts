--- conflicted
+++ resolved
@@ -93,34 +93,23 @@
         expect(trimmer(result[0])).toEqual(
             trimmer(`
                 WITH this
-<<<<<<< HEAD
-                OPTIONAL MATCH (this0_node:Movie)
-                WHERE this0_node.title = $this0_node_title
-                FOREACH(_ IN CASE this0_node WHEN NULL THEN [] ELSE [1] END | MERGE (this)-[:SIMILAR]->(this0_node) )
-
-                WITH this, this0_node
-                OPTIONAL MATCH (this0_node_similarMovies0_node:Movie)
-                WHERE this0_node_similarMovies0_node.title = $this0_node_similarMovies0_node_title
-                FOREACH(_ IN CASE this0_node_similarMovies0_node WHEN NULL THEN [] ELSE [1] END | MERGE (this0_node)-[:SIMILAR]->(this0_node_similarMovies0_node) )
-=======
                 CALL {
                     WITH this
-                    OPTIONAL MATCH (this0:Movie)
-                    WHERE this0.title = $this0_title
-                    FOREACH(_ IN CASE this0 WHEN NULL THEN [] ELSE [1] END | MERGE (this)-[:SIMILAR]->(this0) )
+                    OPTIONAL MATCH (this0_node:Movie)
+                    WHERE this0_node.title = $this0_node_title
+                    FOREACH(_ IN CASE this0_node WHEN NULL THEN [] ELSE [1] END | MERGE (this)-[:SIMILAR]->(this0_node) )
 
-                    WITH this, this0
+                    WITH this, this0_node
                     CALL {
-                        WITH this, this0
-                        OPTIONAL MATCH (this0_similarMovies0:Movie)
-                        WHERE this0_similarMovies0.title = $this0_similarMovies0_title
-                        FOREACH(_ IN CASE this0_similarMovies0 WHEN NULL THEN [] ELSE [1] END | MERGE (this0)-[:SIMILAR]->(this0_similarMovies0) )
+                        WITH this, this0_node
+                        OPTIONAL MATCH (this0_node_similarMovies0_node:Movie)
+                        WHERE this0_node_similarMovies0_node.title = $this0_node_similarMovies0_node_title
+                        FOREACH(_ IN CASE this0_node_similarMovies0_node WHEN NULL THEN [] ELSE [1] END | MERGE (this0_node)-[:SIMILAR]->(this0_node_similarMovies0_node) )
                         RETURN count(*)
                     }
 
                     RETURN count(*)
                 }
->>>>>>> 52c11c55
             `)
         );
 
