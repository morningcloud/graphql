/*
 * Copyright (c) "Neo4j"
 * Neo4j Sweden AB [http://neo4j.com]
 *
 * This file is part of Neo4j.
 *
 * Licensed under the Apache License, Version 2.0 (the "License");
 * you may not use this file except in compliance with the License.
 * You may obtain a copy of the License at
 *
 *     http://www.apache.org/licenses/LICENSE-2.0
 *
 * Unless required by applicable law or agreed to in writing, software
 * distributed under the License is distributed on an "AS IS" BASIS,
 * WITHOUT WARRANTIES OR CONDITIONS OF ANY KIND, either express or implied.
 * See the License for the specific language governing permissions and
 * limitations under the License.
 */

import { UnionTypeDefinitionNode } from "graphql/language/ast";
import { ResolveTree } from "graphql-parse-resolve-info";
import { Node } from "../classes";
import createWhereAndParams from "./create-where-and-params";
import { GraphQLOptionsArg, GraphQLSortArg, GraphQLWhereArg, Context, ConnectionField } from "../types";
import createAuthAndParams from "./create-auth-and-params";
import { AUTH_FORBIDDEN_ERROR } from "../constants";
import { createDatetimeElement } from "./projection/elements/create-datetime-element";
import createPointElement from "./projection/elements/create-point-element";
// eslint-disable-next-line import/no-cycle
import createConnectionAndParams from "./connection/create-connection-and-params";
import { createOffsetLimitStr } from "../schema/pagination";
import mapToDbProperty from "../utils/map-to-db-property";
import { createFieldAggregation } from "./field-aggregations/create-field-aggregation";
import { getRelationshipDirection } from "./cypher-builder/get-relationship-direction";
import { generateMissingOrAliasedFields, filterFieldsInSelection } from "./utils/resolveTree";
import { removeDuplicates } from "../utils/utils";

interface Res {
    projection: string[];
    params: any;
    meta: ProjectionMeta;
}

interface ProjectionMeta {
    authValidateStrs?: string[];
    connectionFields?: ResolveTree[];
    interfaceFields?: ResolveTree[];
}

function createNodeWhereAndParams({
    whereInput,
    varName,
    context,
    node,
    authValidateStrs,
    chainStr,
}: {
    whereInput?: any;
    context: Context;
    node: Node;
    varName: string;
    authValidateStrs?: string[];
    chainStr?: string;
}): [string, any] {
    const whereStrs: string[] = [];
    let params = {};

    if (whereInput) {
        const whereAndParams = createWhereAndParams({
            context,
            node,
            varName,
            whereInput,
            chainStr,
            recursing: true,
        });
        if (whereAndParams[0]) {
            whereStrs.push(whereAndParams[0]);
            params = { ...params, ...whereAndParams[1] };
        }
    }

    const whereAuth = createAuthAndParams({
        entity: node,
        operations: "READ",
        context,
        where: {
            varName,
            chainStr,
            node,
        },
    });
    if (whereAuth[0]) {
        whereStrs.push(whereAuth[0]);
        params = { ...params, ...whereAuth[1] };
    }

    const preAuth = createAuthAndParams({
        entity: node,
        operations: "READ",
        context,
        allow: {
            parentNode: node,
            varName,
            chainStr,
        },
    });
    if (preAuth[0]) {
        whereStrs.push(`apoc.util.validatePredicate(NOT(${preAuth[0]}), "${AUTH_FORBIDDEN_ERROR}", [0])`);
        params = { ...params, ...preAuth[1] };
    }

    if (authValidateStrs?.length) {
        whereStrs.push(
            `apoc.util.validatePredicate(NOT(${authValidateStrs.join(" AND ")}), "${AUTH_FORBIDDEN_ERROR}", [0])`
        );
    }

    return [whereStrs.join(" AND "), params];
}

function createProjectionAndParams({
    resolveTree,
    node,
    context,
    chainStr,
    varName,
    literalElements,
    resolveType,
    inRelationshipProjection,
}: {
    resolveTree: ResolveTree;
    node: Node;
    context: Context;
    chainStr?: string;
    varName: string;
    literalElements?: boolean;
    resolveType?: boolean;
    inRelationshipProjection?: boolean;
}): [string, any, ProjectionMeta?] {
    function reducer(res: Res, field: ResolveTree): Res {
        const alias = field.alias;
        let param = "";
        if (chainStr) {
            param = `${chainStr}_${alias}`;
        } else {
            param = `${varName}_${alias}`;
        }

        const whereInput = field.args.where as GraphQLWhereArg;
        const optionsInput = (field.args.options || {}) as GraphQLOptionsArg;
        const fieldFields = field.fieldsByTypeName;
        const cypherField = node.cypherFields.find((x) => x.fieldName === field.name);
        const relationField = node.relationFields.find((x) => x.fieldName === field.name);
        const connectionField = node.connectionFields.find((x) => x.fieldName === field.name);
        const pointField = node.pointFields.find((x) => x.fieldName === field.name);
        const temporalField = node.temporalFields.find((x) => x.fieldName === field.name);
        const authableField = node.authableFields.find((x) => x.fieldName === field.name);

        if (authableField) {
            if (authableField.auth) {
                const allowAndParams = createAuthAndParams({
                    entity: authableField,
                    operations: "READ",
                    context,
                    allow: { parentNode: node, varName, chainStr: param },
                });
                if (allowAndParams[0]) {
                    if (!res.meta.authValidateStrs) {
                        res.meta.authValidateStrs = [];
                    }
                    res.meta.authValidateStrs?.push(allowAndParams[0]);
                    res.params = { ...res.params, ...allowAndParams[1] };
                }
            }
        }

        if (cypherField) {
            const projectionAuthStrs: string[] = [];
            const unionWheres: string[] = [];
            let projectionStr = "";

            const isArray = cypherField.typeMeta.array;

            const referenceNode = context.neoSchema.nodes.find((x) => x.name === cypherField.typeMeta.name);
            const unions = context.neoSchema.document.definitions.filter(
                (x) => x.kind === "UnionTypeDefinition"
            ) as UnionTypeDefinitionNode[];
            const referenceUnion = unions.find((u) => u.name.value === cypherField.typeMeta.name);

            if (referenceNode) {
                const recurse = createProjectionAndParams({
                    resolveTree: field,
                    node: referenceNode || node,
                    context,
                    varName: `${varName}_${alias}`,
                    chainStr: param,
                    inRelationshipProjection: true,
                });
                const [str, p, meta] = recurse;
                projectionStr = str;
                res.params = { ...res.params, ...p };
                if (meta?.authValidateStrs?.length) {
                    projectionAuthStrs.push(meta.authValidateStrs.join(" AND "));
                }
            }

            if (referenceUnion) {
                const headStrs: string[] = [];
                const referencedNodes =
                    referenceUnion?.types
                        ?.map((u) => context.neoSchema.nodes.find((n) => n.name === u.name.value))
                        ?.filter((b) => b !== undefined)
                        ?.filter((n) => Object.keys(fieldFields).includes(n?.name ?? "")) || [];

                referencedNodes.forEach((refNode) => {
                    if (refNode) {
                        const labelsStatements = refNode
                            .getLabels(context)
                            .map((label) => `"${label}" IN labels(${varName}_${alias})`);
                        unionWheres.push(`(${labelsStatements.join("AND")})`);

                        const innerHeadStr: string[] = [
                            `[ ${varName}_${alias} IN [${varName}_${alias}] WHERE (${labelsStatements.join(" AND ")})`,
                        ];

                        if (fieldFields[refNode.name]) {
                            const [str, p, meta] = createProjectionAndParams({
                                resolveTree: field,
                                node: refNode,
                                context,
                                varName: `${varName}_${alias}`,
                            });

                            innerHeadStr.push(
                                [
                                    `| ${varName}_${alias} { __resolveType: "${refNode.name}", `,
                                    ...str.replace("{", "").split(""),
                                ].join("")
                            );
                            res.params = { ...res.params, ...p };

                            if (meta?.authValidateStrs?.length) {
                                projectionAuthStrs.push(meta.authValidateStrs.join(" AND "));
                            }
                        } else {
                            innerHeadStr.push(`| ${varName}_${alias} { __resolveType: "${refNode.name}" } `);
                        }

                        innerHeadStr.push(`]`);

                        headStrs.push(innerHeadStr.join(" "));
                    }
                });

                projectionStr = `${!isArray ? "head(" : ""} ${headStrs.join(" + ")} ${!isArray ? ")" : ""}`;
            }

            const initApocParamsStrs = [
                ...(context.auth ? ["auth: $auth"] : []),
                ...(context.cypherParams ? ["cypherParams: $cypherParams"] : []),
            ];

            // Null default argument values are not passed into the resolve tree therefore these are not being passed to
            // `apocParams` below causing a runtime error when executing.
            const nullArgumentValues = cypherField.arguments.reduce(
                (r, argument) => ({
                    ...r,
                    ...{ [argument.name.value]: null },
                }),
                {}
            );

            const apocParams = Object.entries({ ...nullArgumentValues, ...field.args }).reduce(
                (r: { strs: string[]; params: any }, entry) => {
                    const argName = `${param}_${entry[0]}`;

                    return {
                        strs: [...r.strs, `${entry[0]}: $${argName}`],
                        params: { ...r.params, [argName]: entry[1] },
                    };
                },
                { strs: initApocParamsStrs, params: {} }
            ) as { strs: string[]; params: any };
            res.params = {
                ...res.params,
                ...apocParams.params,
                ...(context.cypherParams ? { cypherParams: context.cypherParams } : {}),
            };

            const expectMultipleValues = referenceNode && cypherField.typeMeta.array ? "true" : "false";
            const apocWhere = projectionAuthStrs.length
                ? `WHERE apoc.util.validatePredicate(NOT(${projectionAuthStrs.join(
                      " AND "
                  )}), "${AUTH_FORBIDDEN_ERROR}", [0])`
                : "";
            const unionWhere = unionWheres.length ? `WHERE ${unionWheres.join(" OR ")}` : "";
            const apocParamsStr = `{this: ${chainStr || varName}${
                apocParams.strs.length ? `, ${apocParams.strs.join(", ")}` : ""
            }}`;
            const apocStr = `${
                !cypherField.isScalar && !cypherField.isEnum ? `${param} IN` : ""
            } apoc.cypher.runFirstColumn("${cypherField.statement}", ${apocParamsStr}, ${expectMultipleValues})${
                apocWhere ? ` ${apocWhere}` : ""
            }${unionWhere ? ` ${unionWhere} ` : ""}${
                projectionStr ? ` | ${!referenceUnion ? param : ""} ${projectionStr}` : ""
            }`;

            if (cypherField.isScalar || cypherField.isEnum) {
                res.projection.push(`${alias}: ${apocStr}`);

                return res;
            }

            if (cypherField.typeMeta.array) {
                res.projection.push(`${alias}: [${apocStr}]`);

                return res;
            }

            res.projection.push(`${alias}: head([${apocStr}])`);

            return res;
        }

        if (relationField) {
            const referenceNode = context.neoSchema.nodes.find((x) => x.name === relationField.typeMeta.name) as Node;

            if (referenceNode?.queryOptions) {
                optionsInput.limit = referenceNode.queryOptions.getLimit(optionsInput.limit);
            }

            const nodeMatchStr = `(${chainStr || varName})`;
            const relTypeStr = `[:${relationField.type}]`;
            const labels = referenceNode?.getLabelString(context);
            const nodeOutStr = `(${param}${labels})`;
            const isArray = relationField.typeMeta.array;
            const isDistinctQuery = optionsInput && isArray && optionsInput.distinct;

            const { inStr, outStr } = getRelationshipDirection(relationField, field.args);

            if (relationField.interface) {
                if (!res.meta.interfaceFields) {
                    res.meta.interfaceFields = [];
                }

                const f = field;

                res.meta.interfaceFields.push(f);

                let offsetLimitStr = "";
                if (optionsInput) {
                    offsetLimitStr = createOffsetLimitStr({ offset: optionsInput.offset, limit: optionsInput.limit });
                }

                res.projection.push(
                    `${f.alias}: ${!isArray ? "head(" : ""}collect(${f.alias})${offsetLimitStr}${!isArray ? ")" : ""}`
                );

                return res;
            }

            if (relationField.union) {
                const referenceNodes = context.neoSchema.nodes.filter(
                    (x) =>
                        relationField.union?.nodes?.includes(x.name) &&
                        (!field.args.where || Object.prototype.hasOwnProperty.call(field.args.where, x.name))
                );

                const unionStrs: string[] = [
                    `${alias}: ${!isArray ? "head(" : ""} [${param} IN [(${
                        chainStr || varName
                    })${inStr}${relTypeStr}${outStr}(${param})`,
                    `WHERE ${referenceNodes
                        .map((x) => {
                            const labelsStatements = x
                                .getLabels(context)
                                .map((label) => `"${label}" IN labels(${param})`);
                            return `(${labelsStatements.join(" AND ")})`;
                        })
                        .join(" OR ")}`,
                    `| head(`,
                ];

                const headStrs: string[] = referenceNodes.map((refNode) => {
                    const labelsStatements = refNode
                        .getLabels(context)
                        .map((label) => `"${label}" IN labels(${param})`);
                    const innerHeadStr: string[] = [
                        `[ ${param} IN [${param}] WHERE (${labelsStatements.join(" AND ")})`,
                    ];

                    // Extract interface names implemented by reference node
                    const refNodeInterfaceNames = refNode.interfaces.map(
                        (implementedInterface) => implementedInterface.name.value
                    );

                    // Determine if there are any fields to project
                    const hasFields = Object.keys(field.fieldsByTypeName).some((fieldByTypeName) =>
                        [refNode.name, ...refNodeInterfaceNames].includes(fieldByTypeName)
                    );

                    if (hasFields) {
                        const recurse = createProjectionAndParams({
                            resolveTree: field,
                            node: refNode,
                            context,
                            varName: param,
                        });

                        const nodeWhereAndParams = createNodeWhereAndParams({
                            whereInput: field.args.where ? field.args.where[refNode.name] : field.args.where,
                            context,
                            node: refNode,
                            varName: param,
                            chainStr: `${param}_${refNode.name}`,
                            authValidateStrs: recurse[2]?.authValidateStrs,
                        });
                        if (nodeWhereAndParams[0]) {
                            innerHeadStr.push(`AND ${nodeWhereAndParams[0]}`);
                            res.params = { ...res.params, ...nodeWhereAndParams[1] };
                        }

                        innerHeadStr.push(
                            [
                                `| ${param} { __resolveType: "${refNode.name}", `,
                                ...recurse[0].replace("{", "").split(""),
                            ].join("")
                        );
                        res.params = { ...res.params, ...recurse[1] };
                    } else {
                        innerHeadStr.push(`| ${param} { __resolveType: "${refNode.name}" } `);
                    }

                    innerHeadStr.push(`]`);

                    return innerHeadStr.join(" ");
                });
                unionStrs.push(headStrs.join(" + "));
                unionStrs.push(`) ] WHERE ${param} IS NOT NULL]`);

                if (optionsInput) {
                    const offsetLimit = createOffsetLimitStr({
                        offset: optionsInput.offset,
                        limit: optionsInput.limit,
                    });
                    if (offsetLimit) {
                        unionStrs.push(offsetLimit);
                    }
                }

                unionStrs.push(`${!isArray ? ")" : ""}`);
                res.projection.push(unionStrs.join(" "));

                return res;
            }

            let projectionStr = "";
            const recurse = createProjectionAndParams({
                resolveTree: field,
                node: referenceNode || node,
                context,
                varName: `${varName}_${alias}`,
                chainStr: param,
                inRelationshipProjection: true,
            });
            [projectionStr] = recurse;
            res.params = { ...res.params, ...recurse[1] };

            let whereStr = "";
            const nodeWhereAndParams = createNodeWhereAndParams({
                whereInput,
                varName: `${varName}_${alias}`,
                node: referenceNode,
                context,
                authValidateStrs: recurse[2]?.authValidateStrs,
            });
            if (nodeWhereAndParams[0]) {
                whereStr = `WHERE ${nodeWhereAndParams[0]}`;
                res.params = { ...res.params, ...nodeWhereAndParams[1] };
            }

            const pathStr = `${nodeMatchStr}${inStr}${relTypeStr}${outStr}${nodeOutStr}`;
            const innerStr = `${pathStr}  ${whereStr} | ${param} ${projectionStr}`;
            let nestedQuery: string;
            let nestedVal: string;

            if (optionsInput) {
                const offsetLimit = createOffsetLimitStr({ offset: optionsInput.offset, limit: optionsInput.limit });

                if (optionsInput.sort) {
                    const sorts = optionsInput.sort.reduce((s: string[], sort: GraphQLSortArg) => {
                        return [
                            ...s,
                            ...Object.entries(sort).map(([fieldName, direction]) => {
                                if (direction === "DESC") {
                                    return `'${fieldName}'`;
                                }

                                return `'^${fieldName}'`;
                            }),
                        ];
                    }, []);

<<<<<<< HEAD
                    nestedQuery = `${alias}: apoc.coll.sortMulti([ ${innerStr} ], [${sorts.join(", ")}])${offsetLimit}`;
                } else {
                    nestedQuery = `${alias}: ${!isArray ? "head(" : ""}[ ${innerStr} ]${offsetLimit}${
                        !isArray ? ")" : ""
                    }`;
=======
                    nestedVal = `apoc.coll.sortMulti([ ${innerStr} ], [${sorts.join(", ")}])`;
>>>>>>> 9b088dcb
                }
                else {
                    nestedVal = `[ ${innerStr} ]`;
                }
                
                if (isDistinctQuery)
                    nestedQuery = `${key}: apoc.coll.toSet(${nestedVal})${offsetLimit}`;
                else
                    nestedQuery = `${key}: ${!isArray ? "head(" : ""}${nestedVal}${offsetLimit}${!isArray ? ")" : ""}`;

            } else {
                nestedQuery = `${alias}: ${!isArray ? "head(" : ""}[ ${innerStr} ]${!isArray ? ")" : ""}`;
            }

            res.projection.push(nestedQuery);

            return res;
        }

        const aggregationFieldProjection = createFieldAggregation({
            context,
            nodeLabel: chainStr || varName,
            node,
            field,
        });

        if (aggregationFieldProjection) {
            res.projection.push(`${alias}: ${aggregationFieldProjection.query}`);
            res.params = { ...res.params, ...aggregationFieldProjection.params };
            return res;
        }

        if (connectionField) {
            if (!inRelationshipProjection) {
                if (!res.meta.connectionFields) {
                    res.meta.connectionFields = [];
                }

                res.meta.connectionFields.push(field);
                res.projection.push(literalElements ? `${alias}: ${alias}` : `${alias}`);

                return res;
            }

            const matchedConnectionField = node.connectionFields.find(
                (x) => x.fieldName === field.name
            ) as ConnectionField;
            const connection = createConnectionAndParams({
                resolveTree: field,
                field: matchedConnectionField,
                context,
                nodeVariable: varName,
            });

            const connectionParamName = Object.keys(connection[1])[0];
            const runFirstColumnParams = [
                ...[`${chainStr}: ${chainStr}`],
                ...(connectionParamName ? [`${connectionParamName}: $${connectionParamName}`] : []),
                ...(context.auth ? ["auth: $auth"] : []),
                ...(context.cypherParams ? ["cypherParams: $cypherParams"] : []),
            ];

            res.projection.push(
                `${field.name}: apoc.cypher.runFirstColumn("${connection[0].replace(/("|')/g, "\\$1")} RETURN ${
                    field.name
                }", { ${runFirstColumnParams.join(", ")} }, false)`
            );
            res.params = { ...res.params, ...connection[1] };
            return res;
        }

        if (pointField) {
            res.projection.push(createPointElement({ resolveTree: field, field: pointField, variable: varName }));
        } else if (temporalField?.typeMeta.name === "DateTime") {
            res.projection.push(createDatetimeElement({ resolveTree: field, field: temporalField, variable: varName }));
        } else {
            // In the case of using the @alias directive (map a GraphQL field to a db prop)
            // the output will be RETURN varName {GraphQLfield: varName.dbAlias}
            const dbFieldName = mapToDbProperty(node, field.name);

            // If field is aliased, rename projected field to alias and set to varName.fieldName
            // e.g. RETURN varname { .fieldName } -> RETURN varName { alias: varName.fieldName }
            let aliasedProj: string;

            if (alias !== field.name || dbFieldName !== field.name || literalElements) {
                aliasedProj = `${alias}: ${varName}`;
            } else {
                aliasedProj = "";
            }

            res.projection.push(`${aliasedProj}.${dbFieldName}`);
        }

        return res;
    }

    // Include fields of implemented interfaces to allow for fragments on interfaces
    // cf. https://github.com/neo4j/graphql/issues/476
    const selectedFields = node.interfaces
        .map((implementedInterface) => implementedInterface.name.value)
        .reduce(
            (prevFields, interfaceName) => ({ ...prevFields, ...resolveTree.fieldsByTypeName[interfaceName] }),
            resolveTree.fieldsByTypeName[node.name]
        );

    const fields = {
        ...selectedFields,
        ...generateMissingOrAliasedSortFields({ selection: selectedFields, resolveTree }),
        ...generateMissingOrAliasedRequiredFields({ selection: selectedFields, node }),
    };

    const { projection, params, meta } = Object.values(fields).reduce(reducer, {
        projection: resolveType ? [`__resolveType: "${node.name}"`] : [],
        params: {},
        meta: {},
    });

    return [`{ ${projection.join(", ")} }`, params, meta];
}

export default createProjectionAndParams;

// Generates any missing fields required for sorting
const generateMissingOrAliasedSortFields = ({
    selection,
    resolveTree,
}: {
    selection: Record<string, ResolveTree>;
    resolveTree: ResolveTree;
}): Record<string, ResolveTree> => {
    const sortFieldNames = removeDuplicates(
        ((resolveTree.args.options as GraphQLOptionsArg)?.sort ?? []).map(Object.keys).flat()
    );

    return generateMissingOrAliasedFields({ fieldNames: sortFieldNames, selection });
};

// Generated any missing fields required for custom resolvers
const generateMissingOrAliasedRequiredFields = ({
    node,
    selection,
}: {
    node: Node;
    selection: Record<string, ResolveTree>;
}): Record<string, ResolveTree> => {
    const requiredFields = removeDuplicates(
        filterFieldsInSelection({ fields: node.ignoredFields, selection })
            .map((f) => f.requiredFields)
            .flat()
    );

    return generateMissingOrAliasedFields({ fieldNames: requiredFields, selection });
};<|MERGE_RESOLUTION|>--- conflicted
+++ resolved
@@ -502,25 +502,16 @@
                         ];
                     }, []);
 
-<<<<<<< HEAD
-                    nestedQuery = `${alias}: apoc.coll.sortMulti([ ${innerStr} ], [${sorts.join(", ")}])${offsetLimit}`;
+                    nestedVal = `apoc.coll.sortMulti([ ${innerStr} ], [${sorts.join(", ")}])`;
                 } else {
-                    nestedQuery = `${alias}: ${!isArray ? "head(" : ""}[ ${innerStr} ]${offsetLimit}${
+                    nestedVal = `[ ${innerStr} ]`;
+                }
+
+                if (isDistinctQuery) nestedQuery = `${alias}: apoc.coll.toSet(${nestedVal})${offsetLimit}`;
+                else
+                    nestedQuery = `${alias}: ${!isArray ? "head(" : ""}${nestedVal}${offsetLimit}${
                         !isArray ? ")" : ""
                     }`;
-=======
-                    nestedVal = `apoc.coll.sortMulti([ ${innerStr} ], [${sorts.join(", ")}])`;
->>>>>>> 9b088dcb
-                }
-                else {
-                    nestedVal = `[ ${innerStr} ]`;
-                }
-                
-                if (isDistinctQuery)
-                    nestedQuery = `${key}: apoc.coll.toSet(${nestedVal})${offsetLimit}`;
-                else
-                    nestedQuery = `${key}: ${!isArray ? "head(" : ""}${nestedVal}${offsetLimit}${!isArray ? ")" : ""}`;
-
             } else {
                 nestedQuery = `${alias}: ${!isArray ? "head(" : ""}[ ${innerStr} ]${!isArray ? ")" : ""}`;
             }
