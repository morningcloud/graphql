/*
 * Copyright (c) "Neo4j"
 * Neo4j Sweden AB [http://neo4j.com]
 *
 * This file is part of Neo4j.
 *
 * Licensed under the Apache License, Version 2.0 (the "License");
 * you may not use this file except in compliance with the License.
 * You may obtain a copy of the License at
 *
 *     http://www.apache.org/licenses/LICENSE-2.0
 *
 * Unless required by applicable law or agreed to in writing, software
 * distributed under the License is distributed on an "AS IS" BASIS,
 * WITHOUT WARRANTIES OR CONDITIONS OF ANY KIND, either express or implied.
 * See the License for the specific language governing permissions and
 * limitations under the License.
 */

import { printSchemaWithDirectives } from "@graphql-tools/utils";
import { lexicographicSortSchema } from "graphql/utilities";
import { gql } from "apollo-server";
import { Neo4jGraphQL } from "../../src";

describe("Interface Relationships", () => {
    test("Interface Relationships - single", () => {
        const typeDefs = gql`
            interface Production {
                title: String!
            }

            type Movie implements Production {
                title: String!
                runtime: Int!
            }

            type Series implements Production {
                title: String!
                episodes: Int!
            }

            interface ActedIn @relationshipProperties {
                screenTime: Int!
            }

            type Actor {
                name: String!
                actedIn: [Production!]! @relationship(type: "ACTED_IN", direction: OUT, properties: "ActedIn")
            }
        `;
        const neoSchema = new Neo4jGraphQL({ typeDefs });
        const printedSchema = printSchemaWithDirectives(lexicographicSortSchema(neoSchema.schema));

        expect(printedSchema).toMatchInlineSnapshot(`
            "schema {
              query: Query
              mutation: Mutation
            }

            interface ActedIn {
              screenTime: Int!
            }

            input ActedInCreateInput {
              screenTime: Int!
            }

            input ActedInSort {
              screenTime: SortDirection
            }

            input ActedInUpdateInput {
              screenTime: Int
            }

            input ActedInWhere {
              AND: [ActedInWhere!]
              OR: [ActedInWhere!]
              screenTime: Int
              screenTime_GT: Int
              screenTime_GTE: Int
              screenTime_IN: [Int!]
              screenTime_LT: Int
              screenTime_LTE: Int
              screenTime_NOT: Int
              screenTime_NOT_IN: [Int!]
            }

            type Actor {
<<<<<<< HEAD
              actedIn(directed: Boolean = true, options: ProductionOptions, where: ProductionWhere): [Production!]!
              actedInConnection(directed: Boolean = true, sort: [ActorActedInConnectionSort!], where: ActorActedInConnectionWhere): ActorActedInConnection!
=======
              actedIn(directed: Boolean = true, options: QueryOptions, where: ProductionWhere): [Production!]!
              actedInConnection(after: String, directed: Boolean = true, first: Int, sort: [ActorActedInConnectionSort!], where: ActorActedInConnectionWhere): ActorActedInConnection!
>>>>>>> 9b80fd01
              name: String!
            }

            input ActorActedInConnectFieldInput {
              edge: ActedInCreateInput!
              where: ProductionConnectWhere
            }

            type ActorActedInConnection {
              edges: [ActorActedInRelationship!]!
              pageInfo: PageInfo!
              totalCount: Int!
            }

            input ActorActedInConnectionSort {
              edge: ActedInSort
              node: ProductionSort
            }

            input ActorActedInConnectionWhere {
              AND: [ActorActedInConnectionWhere!]
              OR: [ActorActedInConnectionWhere!]
              edge: ActedInWhere
              edge_NOT: ActedInWhere
              node: ProductionWhere
              node_NOT: ProductionWhere
            }

            input ActorActedInCreateFieldInput {
              edge: ActedInCreateInput!
              node: ProductionCreateInput!
            }

            input ActorActedInDeleteFieldInput {
              where: ActorActedInConnectionWhere
            }

            input ActorActedInDisconnectFieldInput {
              where: ActorActedInConnectionWhere
            }

            input ActorActedInFieldInput {
              connect: [ActorActedInConnectFieldInput!]
              create: [ActorActedInCreateFieldInput!]
            }

            type ActorActedInRelationship implements ActedIn {
              cursor: String!
              node: Production!
              screenTime: Int!
            }

            input ActorActedInUpdateConnectionInput {
              edge: ActedInUpdateInput
              node: ProductionUpdateInput
            }

            input ActorActedInUpdateFieldInput {
              connect: [ActorActedInConnectFieldInput!]
              create: [ActorActedInCreateFieldInput!]
              delete: [ActorActedInDeleteFieldInput!]
              disconnect: [ActorActedInDisconnectFieldInput!]
              update: ActorActedInUpdateConnectionInput
              where: ActorActedInConnectionWhere
            }

            type ActorAggregateSelection {
              count: Int!
              name: StringAggregateSelectionNonNullable!
            }

            input ActorConnectInput {
              actedIn: [ActorActedInConnectFieldInput!]
            }

            input ActorCreateInput {
              actedIn: ActorActedInFieldInput
              name: String!
            }

            input ActorDeleteInput {
              actedIn: [ActorActedInDeleteFieldInput!]
            }

            input ActorDisconnectInput {
              actedIn: [ActorActedInDisconnectFieldInput!]
            }

            input ActorOptions {
              limit: Int
              offset: Int
              \\"\\"\\"
              Specify one or more ActorSort objects to sort Actors by. The sorts will be applied in the order in which they are arranged in the array.
              \\"\\"\\"
              sort: [ActorSort!]
            }

            input ActorRelationInput {
              actedIn: [ActorActedInCreateFieldInput!]
            }

            \\"\\"\\"
            Fields to sort Actors by. The order in which sorts are applied is not guaranteed when specifying many fields in one ActorSort object.
            \\"\\"\\"
            input ActorSort {
              name: SortDirection
            }

            input ActorUpdateInput {
              actedIn: [ActorActedInUpdateFieldInput!]
              name: String
            }

            input ActorWhere {
              AND: [ActorWhere!]
              OR: [ActorWhere!]
              actedInConnection: ActorActedInConnectionWhere
              actedInConnection_NOT: ActorActedInConnectionWhere
              name: String
              name_CONTAINS: String
              name_ENDS_WITH: String
              name_IN: [String!]
              name_NOT: String
              name_NOT_CONTAINS: String
              name_NOT_ENDS_WITH: String
              name_NOT_IN: [String!]
              name_NOT_STARTS_WITH: String
              name_STARTS_WITH: String
            }

            type CreateActorsMutationResponse {
              actors: [Actor!]!
              info: CreateInfo!
            }

            type CreateInfo {
              bookmark: String
              nodesCreated: Int!
              relationshipsCreated: Int!
            }

            type CreateMoviesMutationResponse {
              info: CreateInfo!
              movies: [Movie!]!
            }

            type CreateSeriesMutationResponse {
              info: CreateInfo!
              series: [Series!]!
            }

            type DeleteInfo {
              bookmark: String
              nodesDeleted: Int!
              relationshipsDeleted: Int!
            }

            type IntAggregateSelectionNonNullable {
              average: Float!
              max: Int!
              min: Int!
              sum: Int!
            }

            type Movie implements Production {
              runtime: Int!
              title: String!
            }

            type MovieAggregateSelection {
              count: Int!
              runtime: IntAggregateSelectionNonNullable!
              title: StringAggregateSelectionNonNullable!
            }

            input MovieCreateInput {
              runtime: Int!
              title: String!
            }

            input MovieOptions {
              limit: Int
              offset: Int
              \\"\\"\\"
              Specify one or more MovieSort objects to sort Movies by. The sorts will be applied in the order in which they are arranged in the array.
              \\"\\"\\"
              sort: [MovieSort!]
            }

            \\"\\"\\"
            Fields to sort Movies by. The order in which sorts are applied is not guaranteed when specifying many fields in one MovieSort object.
            \\"\\"\\"
            input MovieSort {
              runtime: SortDirection
              title: SortDirection
            }

            input MovieUpdateInput {
              runtime: Int
              title: String
            }

            input MovieWhere {
              AND: [MovieWhere!]
              OR: [MovieWhere!]
              runtime: Int
              runtime_GT: Int
              runtime_GTE: Int
              runtime_IN: [Int!]
              runtime_LT: Int
              runtime_LTE: Int
              runtime_NOT: Int
              runtime_NOT_IN: [Int!]
              title: String
              title_CONTAINS: String
              title_ENDS_WITH: String
              title_IN: [String!]
              title_NOT: String
              title_NOT_CONTAINS: String
              title_NOT_ENDS_WITH: String
              title_NOT_IN: [String!]
              title_NOT_STARTS_WITH: String
              title_STARTS_WITH: String
            }

            type Mutation {
              createActors(input: [ActorCreateInput!]!): CreateActorsMutationResponse!
              createMovies(input: [MovieCreateInput!]!): CreateMoviesMutationResponse!
              createSeries(input: [SeriesCreateInput!]!): CreateSeriesMutationResponse!
              deleteActors(delete: ActorDeleteInput, where: ActorWhere): DeleteInfo!
              deleteMovies(where: MovieWhere): DeleteInfo!
              deleteSeries(where: SeriesWhere): DeleteInfo!
              updateActors(connect: ActorConnectInput, create: ActorRelationInput, delete: ActorDeleteInput, disconnect: ActorDisconnectInput, update: ActorUpdateInput, where: ActorWhere): UpdateActorsMutationResponse!
              updateMovies(update: MovieUpdateInput, where: MovieWhere): UpdateMoviesMutationResponse!
              updateSeries(update: SeriesUpdateInput, where: SeriesWhere): UpdateSeriesMutationResponse!
            }

            \\"\\"\\"Pagination information (Relay)\\"\\"\\"
            type PageInfo {
              endCursor: String
              hasNextPage: Boolean!
              hasPreviousPage: Boolean!
              startCursor: String
            }

            interface Production {
              title: String!
            }

            input ProductionConnectWhere {
              node: ProductionWhere!
            }

            input ProductionCreateInput {
              Movie: MovieCreateInput
              Series: SeriesCreateInput
            }

            input ProductionImplementationsUpdateInput {
              Movie: MovieUpdateInput
              Series: SeriesUpdateInput
            }

            input ProductionImplementationsWhere {
              Movie: MovieWhere
              Series: SeriesWhere
            }

            input ProductionOptions {
              limit: Int
              offset: Int
              \\"\\"\\"
              Specify one or more ProductionSort objects to sort Productions by. The sorts will be applied in the order in which they are arranged in the array.
              \\"\\"\\"
              sort: [ProductionSort]
            }

            \\"\\"\\"
            Fields to sort Productions by. The order in which sorts are applied is not guaranteed when specifying many fields in one ProductionSort object.
            \\"\\"\\"
            input ProductionSort {
              title: SortDirection
            }

            input ProductionUpdateInput {
              _on: ProductionImplementationsUpdateInput
              title: String
            }

            input ProductionWhere {
              _on: ProductionImplementationsWhere
              title: String
              title_CONTAINS: String
              title_ENDS_WITH: String
              title_IN: [String!]
              title_NOT: String
              title_NOT_CONTAINS: String
              title_NOT_ENDS_WITH: String
              title_NOT_IN: [String!]
              title_NOT_STARTS_WITH: String
              title_STARTS_WITH: String
            }

            type Query {
              actors(options: ActorOptions, where: ActorWhere): [Actor!]!
              actorsAggregate(where: ActorWhere): ActorAggregateSelection!
              movies(options: MovieOptions, where: MovieWhere): [Movie!]!
              moviesAggregate(where: MovieWhere): MovieAggregateSelection!
              series(options: SeriesOptions, where: SeriesWhere): [Series!]!
              seriesAggregate(where: SeriesWhere): SeriesAggregateSelection!
            }
            
            type Series implements Production {
              episodes: Int!
              title: String!
            }

            type SeriesAggregateSelection {
              count: Int!
              episodes: IntAggregateSelectionNonNullable!
              title: StringAggregateSelectionNonNullable!
            }

            input SeriesCreateInput {
              episodes: Int!
              title: String!
            }

            input SeriesOptions {
              limit: Int
              offset: Int
              \\"\\"\\"
              Specify one or more SeriesSort objects to sort Series by. The sorts will be applied in the order in which they are arranged in the array.
              \\"\\"\\"
              sort: [SeriesSort!]
            }

            \\"\\"\\"
            Fields to sort Series by. The order in which sorts are applied is not guaranteed when specifying many fields in one SeriesSort object.
            \\"\\"\\"
            input SeriesSort {
              episodes: SortDirection
              title: SortDirection
            }

            input SeriesUpdateInput {
              episodes: Int
              title: String
            }

            input SeriesWhere {
              AND: [SeriesWhere!]
              OR: [SeriesWhere!]
              episodes: Int
              episodes_GT: Int
              episodes_GTE: Int
              episodes_IN: [Int!]
              episodes_LT: Int
              episodes_LTE: Int
              episodes_NOT: Int
              episodes_NOT_IN: [Int!]
              title: String
              title_CONTAINS: String
              title_ENDS_WITH: String
              title_IN: [String!]
              title_NOT: String
              title_NOT_CONTAINS: String
              title_NOT_ENDS_WITH: String
              title_NOT_IN: [String!]
              title_NOT_STARTS_WITH: String
              title_STARTS_WITH: String
            }

            enum SortDirection {
              \\"\\"\\"Sort by field values in ascending order.\\"\\"\\"
              ASC
              \\"\\"\\"Sort by field values in descending order.\\"\\"\\"
              DESC
            }

            type StringAggregateSelectionNonNullable {
              longest: String!
              shortest: String!
            }

            type UpdateActorsMutationResponse {
              actors: [Actor!]!
              info: UpdateInfo!
            }

            type UpdateInfo {
              bookmark: String
              nodesCreated: Int!
              nodesDeleted: Int!
              relationshipsCreated: Int!
              relationshipsDeleted: Int!
            }

            type UpdateMoviesMutationResponse {
              info: UpdateInfo!
              movies: [Movie!]!
            }

            type UpdateSeriesMutationResponse {
              info: UpdateInfo!
              series: [Series!]!
            }"
        `);
    });

    test("Interface Relationships - multiple", () => {
        const typeDefs = gql`
            type Episode {
                runtime: Int!
                series: Series! @relationship(type: "HAS_EPISODE", direction: IN)
            }

            interface Production {
                title: String!
                actors: [Actor!]! @relationship(type: "ACTED_IN", direction: IN, properties: "ActedIn")
            }

            type Movie implements Production {
                title: String!
                runtime: Int!
                actors: [Actor!]! @relationship(type: "ACTED_IN", direction: IN, properties: "ActedIn")
            }

            type Series implements Production {
                title: String!
                episodeCount: Int!
                episodes: [Episode!]! @relationship(type: "HAS_EPISODE", direction: OUT)
                actors: [Actor!]! @relationship(type: "ACTED_IN", direction: IN, properties: "ActedIn")
            }

            interface ActedIn @relationshipProperties {
                screenTime: Int!
            }

            type Actor {
                name: String!
                actedIn: [Production!]! @relationship(type: "ACTED_IN", direction: OUT, properties: "ActedIn")
            }
        `;
        const neoSchema = new Neo4jGraphQL({ typeDefs });
        const printedSchema = printSchemaWithDirectives(lexicographicSortSchema(neoSchema.schema));

        expect(printedSchema).toMatchInlineSnapshot(`
            "schema {
              query: Query
              mutation: Mutation
            }

            interface ActedIn {
              screenTime: Int!
            }

            input ActedInCreateInput {
              screenTime: Int!
            }

            input ActedInSort {
              screenTime: SortDirection
            }

            input ActedInUpdateInput {
              screenTime: Int
            }

            input ActedInWhere {
              AND: [ActedInWhere!]
              OR: [ActedInWhere!]
              screenTime: Int
              screenTime_GT: Int
              screenTime_GTE: Int
              screenTime_IN: [Int!]
              screenTime_LT: Int
              screenTime_LTE: Int
              screenTime_NOT: Int
              screenTime_NOT_IN: [Int!]
            }

            type Actor {
<<<<<<< HEAD
              actedIn(directed: Boolean = true, options: ProductionOptions, where: ProductionWhere): [Production!]!
              actedInConnection(directed: Boolean = true, sort: [ActorActedInConnectionSort!], where: ActorActedInConnectionWhere): ActorActedInConnection!
=======
              actedIn(directed: Boolean = true, options: QueryOptions, where: ProductionWhere): [Production!]!
              actedInConnection(after: String, directed: Boolean = true, first: Int, sort: [ActorActedInConnectionSort!], where: ActorActedInConnectionWhere): ActorActedInConnection!
>>>>>>> 9b80fd01
              name: String!
            }

            input ActorActedInConnectFieldInput {
              connect: ProductionConnectInput
              edge: ActedInCreateInput!
              where: ProductionConnectWhere
            }

            type ActorActedInConnection {
              edges: [ActorActedInRelationship!]!
              pageInfo: PageInfo!
              totalCount: Int!
            }

            input ActorActedInConnectionSort {
              edge: ActedInSort
              node: ProductionSort
            }

            input ActorActedInConnectionWhere {
              AND: [ActorActedInConnectionWhere!]
              OR: [ActorActedInConnectionWhere!]
              edge: ActedInWhere
              edge_NOT: ActedInWhere
              node: ProductionWhere
              node_NOT: ProductionWhere
            }

            input ActorActedInCreateFieldInput {
              edge: ActedInCreateInput!
              node: ProductionCreateInput!
            }

            input ActorActedInDeleteFieldInput {
              delete: ProductionDeleteInput
              where: ActorActedInConnectionWhere
            }

            input ActorActedInDisconnectFieldInput {
              disconnect: ProductionDisconnectInput
              where: ActorActedInConnectionWhere
            }

            input ActorActedInFieldInput {
              connect: [ActorActedInConnectFieldInput!]
              create: [ActorActedInCreateFieldInput!]
            }

            type ActorActedInRelationship implements ActedIn {
              cursor: String!
              node: Production!
              screenTime: Int!
            }

            input ActorActedInUpdateConnectionInput {
              edge: ActedInUpdateInput
              node: ProductionUpdateInput
            }

            input ActorActedInUpdateFieldInput {
              connect: [ActorActedInConnectFieldInput!]
              create: [ActorActedInCreateFieldInput!]
              delete: [ActorActedInDeleteFieldInput!]
              disconnect: [ActorActedInDisconnectFieldInput!]
              update: ActorActedInUpdateConnectionInput
              where: ActorActedInConnectionWhere
            }

            type ActorAggregateSelection {
              count: Int!
              name: StringAggregateSelectionNonNullable!
            }

            input ActorConnectInput {
              actedIn: [ActorActedInConnectFieldInput!]
            }

            input ActorConnectWhere {
              node: ActorWhere!
            }

            input ActorCreateInput {
              actedIn: ActorActedInFieldInput
              name: String!
            }

            input ActorDeleteInput {
              actedIn: [ActorActedInDeleteFieldInput!]
            }

            input ActorDisconnectInput {
              actedIn: [ActorActedInDisconnectFieldInput!]
            }

            input ActorOptions {
              limit: Int
              offset: Int
              \\"\\"\\"
              Specify one or more ActorSort objects to sort Actors by. The sorts will be applied in the order in which they are arranged in the array.
              \\"\\"\\"
              sort: [ActorSort!]
            }

            input ActorRelationInput {
              actedIn: [ActorActedInCreateFieldInput!]
            }

            \\"\\"\\"
            Fields to sort Actors by. The order in which sorts are applied is not guaranteed when specifying many fields in one ActorSort object.
            \\"\\"\\"
            input ActorSort {
              name: SortDirection
            }

            input ActorUpdateInput {
              actedIn: [ActorActedInUpdateFieldInput!]
              name: String
            }

            input ActorWhere {
              AND: [ActorWhere!]
              OR: [ActorWhere!]
              actedInConnection: ActorActedInConnectionWhere
              actedInConnection_NOT: ActorActedInConnectionWhere
              name: String
              name_CONTAINS: String
              name_ENDS_WITH: String
              name_IN: [String!]
              name_NOT: String
              name_NOT_CONTAINS: String
              name_NOT_ENDS_WITH: String
              name_NOT_IN: [String!]
              name_NOT_STARTS_WITH: String
              name_STARTS_WITH: String
            }

            type CreateActorsMutationResponse {
              actors: [Actor!]!
              info: CreateInfo!
            }

            type CreateEpisodesMutationResponse {
              episodes: [Episode!]!
              info: CreateInfo!
            }

            type CreateInfo {
              bookmark: String
              nodesCreated: Int!
              relationshipsCreated: Int!
            }

            type CreateMoviesMutationResponse {
              info: CreateInfo!
              movies: [Movie!]!
            }

            type CreateSeriesMutationResponse {
              info: CreateInfo!
              series: [Series!]!
            }

            type DeleteInfo {
              bookmark: String
              nodesDeleted: Int!
              relationshipsDeleted: Int!
            }

            type Episode {
              runtime: Int!
              series(directed: Boolean = true, options: SeriesOptions, where: SeriesWhere): Series!
              seriesAggregate(directed: Boolean = true, where: SeriesWhere): EpisodeSeriesSeriesAggregationSelection
              seriesConnection(after: String, directed: Boolean = true, first: Int, sort: [EpisodeSeriesConnectionSort!], where: EpisodeSeriesConnectionWhere): EpisodeSeriesConnection!
            }

            type EpisodeAggregateSelection {
              count: Int!
              runtime: IntAggregateSelectionNonNullable!
            }

            input EpisodeConnectInput {
              series: EpisodeSeriesConnectFieldInput
            }

            input EpisodeConnectWhere {
              node: EpisodeWhere!
            }

            input EpisodeCreateInput {
              runtime: Int!
              series: EpisodeSeriesFieldInput
            }

            input EpisodeDeleteInput {
              series: EpisodeSeriesDeleteFieldInput
            }

            input EpisodeDisconnectInput {
              series: EpisodeSeriesDisconnectFieldInput
            }

            input EpisodeOptions {
              limit: Int
              offset: Int
              \\"\\"\\"
              Specify one or more EpisodeSort objects to sort Episodes by. The sorts will be applied in the order in which they are arranged in the array.
              \\"\\"\\"
              sort: [EpisodeSort!]
            }

            input EpisodeRelationInput {
              series: EpisodeSeriesCreateFieldInput
            }

            input EpisodeSeriesAggregateInput {
              AND: [EpisodeSeriesAggregateInput!]
              OR: [EpisodeSeriesAggregateInput!]
              count: Int
              count_GT: Int
              count_GTE: Int
              count_LT: Int
              count_LTE: Int
              node: EpisodeSeriesNodeAggregationWhereInput
            }

            input EpisodeSeriesConnectFieldInput {
              connect: SeriesConnectInput
              where: SeriesConnectWhere
            }

            type EpisodeSeriesConnection {
              edges: [EpisodeSeriesRelationship!]!
              pageInfo: PageInfo!
              totalCount: Int!
            }

            input EpisodeSeriesConnectionSort {
              node: SeriesSort
            }

            input EpisodeSeriesConnectionWhere {
              AND: [EpisodeSeriesConnectionWhere!]
              OR: [EpisodeSeriesConnectionWhere!]
              node: SeriesWhere
              node_NOT: SeriesWhere
            }

            input EpisodeSeriesCreateFieldInput {
              node: SeriesCreateInput!
            }

            input EpisodeSeriesDeleteFieldInput {
              delete: SeriesDeleteInput
              where: EpisodeSeriesConnectionWhere
            }

            input EpisodeSeriesDisconnectFieldInput {
              disconnect: SeriesDisconnectInput
              where: EpisodeSeriesConnectionWhere
            }

            input EpisodeSeriesFieldInput {
              connect: EpisodeSeriesConnectFieldInput
              create: EpisodeSeriesCreateFieldInput
            }

            input EpisodeSeriesNodeAggregationWhereInput {
              AND: [EpisodeSeriesNodeAggregationWhereInput!]
              OR: [EpisodeSeriesNodeAggregationWhereInput!]
              episodeCount_AVERAGE_EQUAL: Float
              episodeCount_AVERAGE_GT: Float
              episodeCount_AVERAGE_GTE: Float
              episodeCount_AVERAGE_LT: Float
              episodeCount_AVERAGE_LTE: Float
              episodeCount_EQUAL: Int
              episodeCount_GT: Int
              episodeCount_GTE: Int
              episodeCount_LT: Int
              episodeCount_LTE: Int
              episodeCount_MAX_EQUAL: Int
              episodeCount_MAX_GT: Int
              episodeCount_MAX_GTE: Int
              episodeCount_MAX_LT: Int
              episodeCount_MAX_LTE: Int
              episodeCount_MIN_EQUAL: Int
              episodeCount_MIN_GT: Int
              episodeCount_MIN_GTE: Int
              episodeCount_MIN_LT: Int
              episodeCount_MIN_LTE: Int
              episodeCount_SUM_EQUAL: Int
              episodeCount_SUM_GT: Int
              episodeCount_SUM_GTE: Int
              episodeCount_SUM_LT: Int
              episodeCount_SUM_LTE: Int
              title_AVERAGE_EQUAL: Float
              title_AVERAGE_GT: Float
              title_AVERAGE_GTE: Float
              title_AVERAGE_LT: Float
              title_AVERAGE_LTE: Float
              title_EQUAL: String
              title_GT: Int
              title_GTE: Int
              title_LONGEST_EQUAL: Int
              title_LONGEST_GT: Int
              title_LONGEST_GTE: Int
              title_LONGEST_LT: Int
              title_LONGEST_LTE: Int
              title_LT: Int
              title_LTE: Int
              title_SHORTEST_EQUAL: Int
              title_SHORTEST_GT: Int
              title_SHORTEST_GTE: Int
              title_SHORTEST_LT: Int
              title_SHORTEST_LTE: Int
            }

            type EpisodeSeriesRelationship {
              cursor: String!
              node: Series!
            }

            type EpisodeSeriesSeriesAggregationSelection {
              count: Int!
              node: EpisodeSeriesSeriesNodeAggregateSelection
            }

            type EpisodeSeriesSeriesNodeAggregateSelection {
              episodeCount: IntAggregateSelectionNonNullable!
              title: StringAggregateSelectionNonNullable!
            }

            input EpisodeSeriesUpdateConnectionInput {
              node: SeriesUpdateInput
            }

            input EpisodeSeriesUpdateFieldInput {
              connect: EpisodeSeriesConnectFieldInput
              create: EpisodeSeriesCreateFieldInput
              delete: EpisodeSeriesDeleteFieldInput
              disconnect: EpisodeSeriesDisconnectFieldInput
              update: EpisodeSeriesUpdateConnectionInput
              where: EpisodeSeriesConnectionWhere
            }

            \\"\\"\\"
            Fields to sort Episodes by. The order in which sorts are applied is not guaranteed when specifying many fields in one EpisodeSort object.
            \\"\\"\\"
            input EpisodeSort {
              runtime: SortDirection
            }

            input EpisodeUpdateInput {
              runtime: Int
              series: EpisodeSeriesUpdateFieldInput
            }

            input EpisodeWhere {
              AND: [EpisodeWhere!]
              OR: [EpisodeWhere!]
              runtime: Int
              runtime_GT: Int
              runtime_GTE: Int
              runtime_IN: [Int!]
              runtime_LT: Int
              runtime_LTE: Int
              runtime_NOT: Int
              runtime_NOT_IN: [Int!]
              series: SeriesWhere
              seriesAggregate: EpisodeSeriesAggregateInput
              seriesConnection: EpisodeSeriesConnectionWhere
              seriesConnection_NOT: EpisodeSeriesConnectionWhere
              series_NOT: SeriesWhere
            }

            type IntAggregateSelectionNonNullable {
              average: Float!
              max: Int!
              min: Int!
              sum: Int!
            }

            type Movie implements Production {
              actors(directed: Boolean = true, options: ActorOptions, where: ActorWhere): [Actor!]!
              actorsAggregate(directed: Boolean = true, where: ActorWhere): MovieActorActorsAggregationSelection
              actorsConnection(after: String, directed: Boolean = true, first: Int, sort: [ProductionActorsConnectionSort!], where: ProductionActorsConnectionWhere): ProductionActorsConnection!
              runtime: Int!
              title: String!
            }

            type MovieActorActorsAggregationSelection {
              count: Int!
              edge: MovieActorActorsEdgeAggregateSelection
              node: MovieActorActorsNodeAggregateSelection
            }

            type MovieActorActorsEdgeAggregateSelection {
              screenTime: IntAggregateSelectionNonNullable!
            }

            type MovieActorActorsNodeAggregateSelection {
              name: StringAggregateSelectionNonNullable!
            }

            input MovieActorsAggregateInput {
              AND: [MovieActorsAggregateInput!]
              OR: [MovieActorsAggregateInput!]
              count: Int
              count_GT: Int
              count_GTE: Int
              count_LT: Int
              count_LTE: Int
              edge: MovieActorsEdgeAggregationWhereInput
              node: MovieActorsNodeAggregationWhereInput
            }

            input MovieActorsEdgeAggregationWhereInput {
              AND: [MovieActorsEdgeAggregationWhereInput!]
              OR: [MovieActorsEdgeAggregationWhereInput!]
              screenTime_AVERAGE_EQUAL: Float
              screenTime_AVERAGE_GT: Float
              screenTime_AVERAGE_GTE: Float
              screenTime_AVERAGE_LT: Float
              screenTime_AVERAGE_LTE: Float
              screenTime_EQUAL: Int
              screenTime_GT: Int
              screenTime_GTE: Int
              screenTime_LT: Int
              screenTime_LTE: Int
              screenTime_MAX_EQUAL: Int
              screenTime_MAX_GT: Int
              screenTime_MAX_GTE: Int
              screenTime_MAX_LT: Int
              screenTime_MAX_LTE: Int
              screenTime_MIN_EQUAL: Int
              screenTime_MIN_GT: Int
              screenTime_MIN_GTE: Int
              screenTime_MIN_LT: Int
              screenTime_MIN_LTE: Int
              screenTime_SUM_EQUAL: Int
              screenTime_SUM_GT: Int
              screenTime_SUM_GTE: Int
              screenTime_SUM_LT: Int
              screenTime_SUM_LTE: Int
            }

            input MovieActorsNodeAggregationWhereInput {
              AND: [MovieActorsNodeAggregationWhereInput!]
              OR: [MovieActorsNodeAggregationWhereInput!]
              name_AVERAGE_EQUAL: Float
              name_AVERAGE_GT: Float
              name_AVERAGE_GTE: Float
              name_AVERAGE_LT: Float
              name_AVERAGE_LTE: Float
              name_EQUAL: String
              name_GT: Int
              name_GTE: Int
              name_LONGEST_EQUAL: Int
              name_LONGEST_GT: Int
              name_LONGEST_GTE: Int
              name_LONGEST_LT: Int
              name_LONGEST_LTE: Int
              name_LT: Int
              name_LTE: Int
              name_SHORTEST_EQUAL: Int
              name_SHORTEST_GT: Int
              name_SHORTEST_GTE: Int
              name_SHORTEST_LT: Int
              name_SHORTEST_LTE: Int
            }

            type MovieAggregateSelection {
              count: Int!
              runtime: IntAggregateSelectionNonNullable!
              title: StringAggregateSelectionNonNullable!
            }

            input MovieConnectInput {
              actors: [ProductionActorsConnectFieldInput!]
            }

            input MovieCreateInput {
              actors: ProductionActorsFieldInput
              runtime: Int!
              title: String!
            }

            input MovieDeleteInput {
              actors: [ProductionActorsDeleteFieldInput!]
            }

            input MovieDisconnectInput {
              actors: [ProductionActorsDisconnectFieldInput!]
            }

            input MovieOptions {
              limit: Int
              offset: Int
              \\"\\"\\"
              Specify one or more MovieSort objects to sort Movies by. The sorts will be applied in the order in which they are arranged in the array.
              \\"\\"\\"
              sort: [MovieSort!]
            }

            input MovieRelationInput {
              actors: [ProductionActorsCreateFieldInput!]
            }

            \\"\\"\\"
            Fields to sort Movies by. The order in which sorts are applied is not guaranteed when specifying many fields in one MovieSort object.
            \\"\\"\\"
            input MovieSort {
              runtime: SortDirection
              title: SortDirection
            }

            input MovieUpdateInput {
              actors: [ProductionActorsUpdateFieldInput!]
              runtime: Int
              title: String
            }

            input MovieWhere {
              AND: [MovieWhere!]
              OR: [MovieWhere!]
              actors: ActorWhere
              actorsAggregate: MovieActorsAggregateInput
              actorsConnection: ProductionActorsConnectionWhere
              actorsConnection_NOT: ProductionActorsConnectionWhere
              actors_NOT: ActorWhere
              runtime: Int
              runtime_GT: Int
              runtime_GTE: Int
              runtime_IN: [Int!]
              runtime_LT: Int
              runtime_LTE: Int
              runtime_NOT: Int
              runtime_NOT_IN: [Int!]
              title: String
              title_CONTAINS: String
              title_ENDS_WITH: String
              title_IN: [String!]
              title_NOT: String
              title_NOT_CONTAINS: String
              title_NOT_ENDS_WITH: String
              title_NOT_IN: [String!]
              title_NOT_STARTS_WITH: String
              title_STARTS_WITH: String
            }

            type Mutation {
              createActors(input: [ActorCreateInput!]!): CreateActorsMutationResponse!
              createEpisodes(input: [EpisodeCreateInput!]!): CreateEpisodesMutationResponse!
              createMovies(input: [MovieCreateInput!]!): CreateMoviesMutationResponse!
              createSeries(input: [SeriesCreateInput!]!): CreateSeriesMutationResponse!
              deleteActors(delete: ActorDeleteInput, where: ActorWhere): DeleteInfo!
              deleteEpisodes(delete: EpisodeDeleteInput, where: EpisodeWhere): DeleteInfo!
              deleteMovies(delete: MovieDeleteInput, where: MovieWhere): DeleteInfo!
              deleteSeries(delete: SeriesDeleteInput, where: SeriesWhere): DeleteInfo!
              updateActors(connect: ActorConnectInput, create: ActorRelationInput, delete: ActorDeleteInput, disconnect: ActorDisconnectInput, update: ActorUpdateInput, where: ActorWhere): UpdateActorsMutationResponse!
              updateEpisodes(connect: EpisodeConnectInput, create: EpisodeRelationInput, delete: EpisodeDeleteInput, disconnect: EpisodeDisconnectInput, update: EpisodeUpdateInput, where: EpisodeWhere): UpdateEpisodesMutationResponse!
              updateMovies(connect: MovieConnectInput, create: MovieRelationInput, delete: MovieDeleteInput, disconnect: MovieDisconnectInput, update: MovieUpdateInput, where: MovieWhere): UpdateMoviesMutationResponse!
              updateSeries(connect: SeriesConnectInput, create: SeriesRelationInput, delete: SeriesDeleteInput, disconnect: SeriesDisconnectInput, update: SeriesUpdateInput, where: SeriesWhere): UpdateSeriesMutationResponse!
            }

            \\"\\"\\"Pagination information (Relay)\\"\\"\\"
            type PageInfo {
              endCursor: String
              hasNextPage: Boolean!
              hasPreviousPage: Boolean!
              startCursor: String
            }

            interface Production {
              actors(directed: Boolean = true, options: ActorOptions, where: ActorWhere): [Actor!]!
              actorsConnection(after: String, directed: Boolean = true, first: Int, sort: [ProductionActorsConnectionSort!], where: ProductionActorsConnectionWhere): ProductionActorsConnection!
              title: String!
            }

            input ProductionActorsAggregateInput {
              AND: [ProductionActorsAggregateInput!]
              OR: [ProductionActorsAggregateInput!]
              count: Int
              count_GT: Int
              count_GTE: Int
              count_LT: Int
              count_LTE: Int
              edge: ProductionActorsEdgeAggregationWhereInput
              node: ProductionActorsNodeAggregationWhereInput
            }

            input ProductionActorsConnectFieldInput {
              connect: [ActorConnectInput!]
              edge: ActedInCreateInput!
              where: ActorConnectWhere
            }

            type ProductionActorsConnection {
              edges: [ProductionActorsRelationship!]!
              pageInfo: PageInfo!
              totalCount: Int!
            }

            input ProductionActorsConnectionSort {
              edge: ActedInSort
              node: ActorSort
            }

            input ProductionActorsConnectionWhere {
              AND: [ProductionActorsConnectionWhere!]
              OR: [ProductionActorsConnectionWhere!]
              edge: ActedInWhere
              edge_NOT: ActedInWhere
              node: ActorWhere
              node_NOT: ActorWhere
            }

            input ProductionActorsCreateFieldInput {
              edge: ActedInCreateInput!
              node: ActorCreateInput!
            }

            input ProductionActorsDeleteFieldInput {
              delete: ActorDeleteInput
              where: ProductionActorsConnectionWhere
            }

            input ProductionActorsDisconnectFieldInput {
              disconnect: ActorDisconnectInput
              where: ProductionActorsConnectionWhere
            }

            input ProductionActorsEdgeAggregationWhereInput {
              AND: [ProductionActorsEdgeAggregationWhereInput!]
              OR: [ProductionActorsEdgeAggregationWhereInput!]
              screenTime_AVERAGE_EQUAL: Float
              screenTime_AVERAGE_GT: Float
              screenTime_AVERAGE_GTE: Float
              screenTime_AVERAGE_LT: Float
              screenTime_AVERAGE_LTE: Float
              screenTime_EQUAL: Int
              screenTime_GT: Int
              screenTime_GTE: Int
              screenTime_LT: Int
              screenTime_LTE: Int
              screenTime_MAX_EQUAL: Int
              screenTime_MAX_GT: Int
              screenTime_MAX_GTE: Int
              screenTime_MAX_LT: Int
              screenTime_MAX_LTE: Int
              screenTime_MIN_EQUAL: Int
              screenTime_MIN_GT: Int
              screenTime_MIN_GTE: Int
              screenTime_MIN_LT: Int
              screenTime_MIN_LTE: Int
              screenTime_SUM_EQUAL: Int
              screenTime_SUM_GT: Int
              screenTime_SUM_GTE: Int
              screenTime_SUM_LT: Int
              screenTime_SUM_LTE: Int
            }

            input ProductionActorsFieldInput {
              connect: [ProductionActorsConnectFieldInput!]
              create: [ProductionActorsCreateFieldInput!]
            }

            input ProductionActorsNodeAggregationWhereInput {
              AND: [ProductionActorsNodeAggregationWhereInput!]
              OR: [ProductionActorsNodeAggregationWhereInput!]
              name_AVERAGE_EQUAL: Float
              name_AVERAGE_GT: Float
              name_AVERAGE_GTE: Float
              name_AVERAGE_LT: Float
              name_AVERAGE_LTE: Float
              name_EQUAL: String
              name_GT: Int
              name_GTE: Int
              name_LONGEST_EQUAL: Int
              name_LONGEST_GT: Int
              name_LONGEST_GTE: Int
              name_LONGEST_LT: Int
              name_LONGEST_LTE: Int
              name_LT: Int
              name_LTE: Int
              name_SHORTEST_EQUAL: Int
              name_SHORTEST_GT: Int
              name_SHORTEST_GTE: Int
              name_SHORTEST_LT: Int
              name_SHORTEST_LTE: Int
            }

            type ProductionActorsRelationship implements ActedIn {
              cursor: String!
              node: Actor!
              screenTime: Int!
            }

            input ProductionActorsUpdateConnectionInput {
              edge: ActedInUpdateInput
              node: ActorUpdateInput
            }

            input ProductionActorsUpdateFieldInput {
              connect: [ProductionActorsConnectFieldInput!]
              create: [ProductionActorsCreateFieldInput!]
              delete: [ProductionActorsDeleteFieldInput!]
              disconnect: [ProductionActorsDisconnectFieldInput!]
              update: ProductionActorsUpdateConnectionInput
              where: ProductionActorsConnectionWhere
            }

            input ProductionConnectInput {
              _on: ProductionImplementationsConnectInput
              actors: [ProductionActorsConnectFieldInput!]
            }

            input ProductionConnectWhere {
              node: ProductionWhere!
            }

            input ProductionCreateInput {
              Movie: MovieCreateInput
              Series: SeriesCreateInput
            }

            input ProductionDeleteInput {
              _on: ProductionImplementationsDeleteInput
              actors: [ProductionActorsDeleteFieldInput!]
            }

            input ProductionDisconnectInput {
              _on: ProductionImplementationsDisconnectInput
              actors: [ProductionActorsDisconnectFieldInput!]
            }

            input ProductionImplementationsConnectInput {
              Movie: [MovieConnectInput!]
              Series: [SeriesConnectInput!]
            }

            input ProductionImplementationsDeleteInput {
              Movie: [MovieDeleteInput!]
              Series: [SeriesDeleteInput!]
            }

            input ProductionImplementationsDisconnectInput {
              Movie: [MovieDisconnectInput!]
              Series: [SeriesDisconnectInput!]
            }

            input ProductionImplementationsUpdateInput {
              Movie: MovieUpdateInput
              Series: SeriesUpdateInput
            }

            input ProductionImplementationsWhere {
              Movie: MovieWhere
              Series: SeriesWhere
            }

            input ProductionOptions {
              limit: Int
              offset: Int
              \\"\\"\\"
              Specify one or more ProductionSort objects to sort Productions by. The sorts will be applied in the order in which they are arranged in the array.
              \\"\\"\\"
              sort: [ProductionSort]
            }

            \\"\\"\\"
            Fields to sort Productions by. The order in which sorts are applied is not guaranteed when specifying many fields in one ProductionSort object.
            \\"\\"\\"
            input ProductionSort {
              title: SortDirection
            }

            input ProductionUpdateInput {
              _on: ProductionImplementationsUpdateInput
              actors: [ProductionActorsUpdateFieldInput!]
              title: String
            }

            input ProductionWhere {
              _on: ProductionImplementationsWhere
              actors: ActorWhere
              actorsAggregate: ProductionActorsAggregateInput
              actorsConnection: ProductionActorsConnectionWhere
              actorsConnection_NOT: ProductionActorsConnectionWhere
              actors_NOT: ActorWhere
              title: String
              title_CONTAINS: String
              title_ENDS_WITH: String
              title_IN: [String!]
              title_NOT: String
              title_NOT_CONTAINS: String
              title_NOT_ENDS_WITH: String
              title_NOT_IN: [String!]
              title_NOT_STARTS_WITH: String
              title_STARTS_WITH: String
            }

            type Query {
              actors(options: ActorOptions, where: ActorWhere): [Actor!]!
              actorsAggregate(where: ActorWhere): ActorAggregateSelection!
              episodes(options: EpisodeOptions, where: EpisodeWhere): [Episode!]!
              episodesAggregate(where: EpisodeWhere): EpisodeAggregateSelection!
              movies(options: MovieOptions, where: MovieWhere): [Movie!]!
              moviesAggregate(where: MovieWhere): MovieAggregateSelection!
              series(options: SeriesOptions, where: SeriesWhere): [Series!]!
              seriesAggregate(where: SeriesWhere): SeriesAggregateSelection!
            }

            type Series implements Production {
              actors(directed: Boolean = true, options: ActorOptions, where: ActorWhere): [Actor!]!
              actorsAggregate(directed: Boolean = true, where: ActorWhere): SeriesActorActorsAggregationSelection
              actorsConnection(after: String, directed: Boolean = true, first: Int, sort: [ProductionActorsConnectionSort!], where: ProductionActorsConnectionWhere): ProductionActorsConnection!
              episodeCount: Int!
              episodes(directed: Boolean = true, options: EpisodeOptions, where: EpisodeWhere): [Episode!]!
              episodesAggregate(directed: Boolean = true, where: EpisodeWhere): SeriesEpisodeEpisodesAggregationSelection
              episodesConnection(after: String, directed: Boolean = true, first: Int, sort: [SeriesEpisodesConnectionSort!], where: SeriesEpisodesConnectionWhere): SeriesEpisodesConnection!
              title: String!
            }

            type SeriesActorActorsAggregationSelection {
              count: Int!
              edge: SeriesActorActorsEdgeAggregateSelection
              node: SeriesActorActorsNodeAggregateSelection
            }

            type SeriesActorActorsEdgeAggregateSelection {
              screenTime: IntAggregateSelectionNonNullable!
            }

            type SeriesActorActorsNodeAggregateSelection {
              name: StringAggregateSelectionNonNullable!
            }

            input SeriesActorsAggregateInput {
              AND: [SeriesActorsAggregateInput!]
              OR: [SeriesActorsAggregateInput!]
              count: Int
              count_GT: Int
              count_GTE: Int
              count_LT: Int
              count_LTE: Int
              edge: SeriesActorsEdgeAggregationWhereInput
              node: SeriesActorsNodeAggregationWhereInput
            }

            input SeriesActorsEdgeAggregationWhereInput {
              AND: [SeriesActorsEdgeAggregationWhereInput!]
              OR: [SeriesActorsEdgeAggregationWhereInput!]
              screenTime_AVERAGE_EQUAL: Float
              screenTime_AVERAGE_GT: Float
              screenTime_AVERAGE_GTE: Float
              screenTime_AVERAGE_LT: Float
              screenTime_AVERAGE_LTE: Float
              screenTime_EQUAL: Int
              screenTime_GT: Int
              screenTime_GTE: Int
              screenTime_LT: Int
              screenTime_LTE: Int
              screenTime_MAX_EQUAL: Int
              screenTime_MAX_GT: Int
              screenTime_MAX_GTE: Int
              screenTime_MAX_LT: Int
              screenTime_MAX_LTE: Int
              screenTime_MIN_EQUAL: Int
              screenTime_MIN_GT: Int
              screenTime_MIN_GTE: Int
              screenTime_MIN_LT: Int
              screenTime_MIN_LTE: Int
              screenTime_SUM_EQUAL: Int
              screenTime_SUM_GT: Int
              screenTime_SUM_GTE: Int
              screenTime_SUM_LT: Int
              screenTime_SUM_LTE: Int
            }

            input SeriesActorsNodeAggregationWhereInput {
              AND: [SeriesActorsNodeAggregationWhereInput!]
              OR: [SeriesActorsNodeAggregationWhereInput!]
              name_AVERAGE_EQUAL: Float
              name_AVERAGE_GT: Float
              name_AVERAGE_GTE: Float
              name_AVERAGE_LT: Float
              name_AVERAGE_LTE: Float
              name_EQUAL: String
              name_GT: Int
              name_GTE: Int
              name_LONGEST_EQUAL: Int
              name_LONGEST_GT: Int
              name_LONGEST_GTE: Int
              name_LONGEST_LT: Int
              name_LONGEST_LTE: Int
              name_LT: Int
              name_LTE: Int
              name_SHORTEST_EQUAL: Int
              name_SHORTEST_GT: Int
              name_SHORTEST_GTE: Int
              name_SHORTEST_LT: Int
              name_SHORTEST_LTE: Int
            }

            type SeriesAggregateSelection {
              count: Int!
              episodeCount: IntAggregateSelectionNonNullable!
              title: StringAggregateSelectionNonNullable!
            }

            input SeriesConnectInput {
              actors: [ProductionActorsConnectFieldInput!]
              episodes: [SeriesEpisodesConnectFieldInput!]
            }

            input SeriesConnectWhere {
              node: SeriesWhere!
            }

            input SeriesCreateInput {
              actors: ProductionActorsFieldInput
              episodeCount: Int!
              episodes: SeriesEpisodesFieldInput
              title: String!
            }

            input SeriesDeleteInput {
              actors: [ProductionActorsDeleteFieldInput!]
              episodes: [SeriesEpisodesDeleteFieldInput!]
            }

            input SeriesDisconnectInput {
              actors: [ProductionActorsDisconnectFieldInput!]
              episodes: [SeriesEpisodesDisconnectFieldInput!]
            }

            type SeriesEpisodeEpisodesAggregationSelection {
              count: Int!
              node: SeriesEpisodeEpisodesNodeAggregateSelection
            }

            type SeriesEpisodeEpisodesNodeAggregateSelection {
              runtime: IntAggregateSelectionNonNullable!
            }

            input SeriesEpisodesAggregateInput {
              AND: [SeriesEpisodesAggregateInput!]
              OR: [SeriesEpisodesAggregateInput!]
              count: Int
              count_GT: Int
              count_GTE: Int
              count_LT: Int
              count_LTE: Int
              node: SeriesEpisodesNodeAggregationWhereInput
            }

            input SeriesEpisodesConnectFieldInput {
              connect: [EpisodeConnectInput!]
              where: EpisodeConnectWhere
            }

            type SeriesEpisodesConnection {
              edges: [SeriesEpisodesRelationship!]!
              pageInfo: PageInfo!
              totalCount: Int!
            }

            input SeriesEpisodesConnectionSort {
              node: EpisodeSort
            }

            input SeriesEpisodesConnectionWhere {
              AND: [SeriesEpisodesConnectionWhere!]
              OR: [SeriesEpisodesConnectionWhere!]
              node: EpisodeWhere
              node_NOT: EpisodeWhere
            }

            input SeriesEpisodesCreateFieldInput {
              node: EpisodeCreateInput!
            }

            input SeriesEpisodesDeleteFieldInput {
              delete: EpisodeDeleteInput
              where: SeriesEpisodesConnectionWhere
            }

            input SeriesEpisodesDisconnectFieldInput {
              disconnect: EpisodeDisconnectInput
              where: SeriesEpisodesConnectionWhere
            }

            input SeriesEpisodesFieldInput {
              connect: [SeriesEpisodesConnectFieldInput!]
              create: [SeriesEpisodesCreateFieldInput!]
            }

            input SeriesEpisodesNodeAggregationWhereInput {
              AND: [SeriesEpisodesNodeAggregationWhereInput!]
              OR: [SeriesEpisodesNodeAggregationWhereInput!]
              runtime_AVERAGE_EQUAL: Float
              runtime_AVERAGE_GT: Float
              runtime_AVERAGE_GTE: Float
              runtime_AVERAGE_LT: Float
              runtime_AVERAGE_LTE: Float
              runtime_EQUAL: Int
              runtime_GT: Int
              runtime_GTE: Int
              runtime_LT: Int
              runtime_LTE: Int
              runtime_MAX_EQUAL: Int
              runtime_MAX_GT: Int
              runtime_MAX_GTE: Int
              runtime_MAX_LT: Int
              runtime_MAX_LTE: Int
              runtime_MIN_EQUAL: Int
              runtime_MIN_GT: Int
              runtime_MIN_GTE: Int
              runtime_MIN_LT: Int
              runtime_MIN_LTE: Int
              runtime_SUM_EQUAL: Int
              runtime_SUM_GT: Int
              runtime_SUM_GTE: Int
              runtime_SUM_LT: Int
              runtime_SUM_LTE: Int
            }

            type SeriesEpisodesRelationship {
              cursor: String!
              node: Episode!
            }

            input SeriesEpisodesUpdateConnectionInput {
              node: EpisodeUpdateInput
            }

            input SeriesEpisodesUpdateFieldInput {
              connect: [SeriesEpisodesConnectFieldInput!]
              create: [SeriesEpisodesCreateFieldInput!]
              delete: [SeriesEpisodesDeleteFieldInput!]
              disconnect: [SeriesEpisodesDisconnectFieldInput!]
              update: SeriesEpisodesUpdateConnectionInput
              where: SeriesEpisodesConnectionWhere
            }

            input SeriesOptions {
              limit: Int
              offset: Int
              \\"\\"\\"
              Specify one or more SeriesSort objects to sort Series by. The sorts will be applied in the order in which they are arranged in the array.
              \\"\\"\\"
              sort: [SeriesSort!]
            }

            input SeriesRelationInput {
              actors: [ProductionActorsCreateFieldInput!]
              episodes: [SeriesEpisodesCreateFieldInput!]
            }

            \\"\\"\\"
            Fields to sort Series by. The order in which sorts are applied is not guaranteed when specifying many fields in one SeriesSort object.
            \\"\\"\\"
            input SeriesSort {
              episodeCount: SortDirection
              title: SortDirection
            }

            input SeriesUpdateInput {
              actors: [ProductionActorsUpdateFieldInput!]
              episodeCount: Int
              episodes: [SeriesEpisodesUpdateFieldInput!]
              title: String
            }

            input SeriesWhere {
              AND: [SeriesWhere!]
              OR: [SeriesWhere!]
              actors: ActorWhere
              actorsAggregate: SeriesActorsAggregateInput
              actorsConnection: ProductionActorsConnectionWhere
              actorsConnection_NOT: ProductionActorsConnectionWhere
              actors_NOT: ActorWhere
              episodeCount: Int
              episodeCount_GT: Int
              episodeCount_GTE: Int
              episodeCount_IN: [Int!]
              episodeCount_LT: Int
              episodeCount_LTE: Int
              episodeCount_NOT: Int
              episodeCount_NOT_IN: [Int!]
              episodes: EpisodeWhere
              episodesAggregate: SeriesEpisodesAggregateInput
              episodesConnection: SeriesEpisodesConnectionWhere
              episodesConnection_NOT: SeriesEpisodesConnectionWhere
              episodes_NOT: EpisodeWhere
              title: String
              title_CONTAINS: String
              title_ENDS_WITH: String
              title_IN: [String!]
              title_NOT: String
              title_NOT_CONTAINS: String
              title_NOT_ENDS_WITH: String
              title_NOT_IN: [String!]
              title_NOT_STARTS_WITH: String
              title_STARTS_WITH: String
            }

            enum SortDirection {
              \\"\\"\\"Sort by field values in ascending order.\\"\\"\\"
              ASC
              \\"\\"\\"Sort by field values in descending order.\\"\\"\\"
              DESC
            }

            type StringAggregateSelectionNonNullable {
              longest: String!
              shortest: String!
            }

            type UpdateActorsMutationResponse {
              actors: [Actor!]!
              info: UpdateInfo!
            }

            type UpdateEpisodesMutationResponse {
              episodes: [Episode!]!
              info: UpdateInfo!
            }

            type UpdateInfo {
              bookmark: String
              nodesCreated: Int!
              nodesDeleted: Int!
              relationshipsCreated: Int!
              relationshipsDeleted: Int!
            }

            type UpdateMoviesMutationResponse {
              info: UpdateInfo!
              movies: [Movie!]!
            }

            type UpdateSeriesMutationResponse {
              info: UpdateInfo!
              series: [Series!]!
            }"
        `);
    });

    test("Interface Relationships - nested interface relationships", () => {
        const typeDefs = gql`
            interface Interface1 {
                field1: String!
                interface2: [Interface2!]! @relationship(type: "INTERFACE_TWO", direction: OUT)
            }

            interface Interface2 {
                field2: String
            }

            type Type1Interface1 implements Interface1 {
                field1: String!
                interface2: [Interface2!]! @relationship(type: "INTERFACE_TWO", direction: OUT)
            }

            type Type2Interface1 implements Interface1 {
                field1: String!
                interface2: [Interface2!]! @relationship(type: "INTERFACE_TWO", direction: OUT)
            }

            type Type1Interface2 implements Interface2 {
                field2: String!
            }

            type Type2Interface2 implements Interface2 {
                field2: String!
            }

            type Type1 {
                field1: String!
                interface1: [Interface1!]! @relationship(type: "INTERFACE_ONE", direction: OUT)
            }
        `;

        const neoSchema = new Neo4jGraphQL({ typeDefs });
        const printedSchema = printSchemaWithDirectives(lexicographicSortSchema(neoSchema.schema));

        expect(printedSchema).toMatchInlineSnapshot(`
            "schema {
              query: Query
              mutation: Mutation
            }

            type CreateInfo {
              bookmark: String
              nodesCreated: Int!
              relationshipsCreated: Int!
            }

            type CreateType1Interface1sMutationResponse {
              info: CreateInfo!
              type1Interface1s: [Type1Interface1!]!
            }

            type CreateType1Interface2sMutationResponse {
              info: CreateInfo!
              type1Interface2s: [Type1Interface2!]!
            }

            type CreateType1sMutationResponse {
              info: CreateInfo!
              type1s: [Type1!]!
            }

            type CreateType2Interface1sMutationResponse {
              info: CreateInfo!
              type2Interface1s: [Type2Interface1!]!
            }

            type CreateType2Interface2sMutationResponse {
              info: CreateInfo!
              type2Interface2s: [Type2Interface2!]!
            }

            type DeleteInfo {
              bookmark: String
              nodesDeleted: Int!
              relationshipsDeleted: Int!
            }

            interface Interface1 {
              field1: String!
<<<<<<< HEAD
              interface2(directed: Boolean = true, options: Interface2Options, where: Interface2Where): [Interface2!]!
              interface2Connection(directed: Boolean = true, where: Interface1Interface2ConnectionWhere): Interface1Interface2Connection!
=======
              interface2(directed: Boolean = true, options: QueryOptions, where: Interface2Where): [Interface2!]!
              interface2Connection(after: String, directed: Boolean = true, first: Int, where: Interface1Interface2ConnectionWhere): Interface1Interface2Connection!
>>>>>>> 9b80fd01
            }

            input Interface1ConnectInput {
              _on: Interface1ImplementationsConnectInput
              interface2: [Interface1Interface2ConnectFieldInput!]
            }

            input Interface1ConnectWhere {
              node: Interface1Where!
            }

            input Interface1CreateInput {
              Type1Interface1: Type1Interface1CreateInput
              Type2Interface1: Type2Interface1CreateInput
            }

            input Interface1DeleteInput {
              _on: Interface1ImplementationsDeleteInput
              interface2: [Interface1Interface2DeleteFieldInput!]
            }

            input Interface1DisconnectInput {
              _on: Interface1ImplementationsDisconnectInput
              interface2: [Interface1Interface2DisconnectFieldInput!]
            }

            input Interface1ImplementationsConnectInput {
              Type1Interface1: [Type1Interface1ConnectInput!]
              Type2Interface1: [Type2Interface1ConnectInput!]
            }

            input Interface1ImplementationsDeleteInput {
              Type1Interface1: [Type1Interface1DeleteInput!]
              Type2Interface1: [Type2Interface1DeleteInput!]
            }

            input Interface1ImplementationsDisconnectInput {
              Type1Interface1: [Type1Interface1DisconnectInput!]
              Type2Interface1: [Type2Interface1DisconnectInput!]
            }

            input Interface1ImplementationsUpdateInput {
              Type1Interface1: Type1Interface1UpdateInput
              Type2Interface1: Type2Interface1UpdateInput
            }

            input Interface1ImplementationsWhere {
              Type1Interface1: Type1Interface1Where
              Type2Interface1: Type2Interface1Where
            }

            input Interface1Interface2ConnectFieldInput {
              where: Interface2ConnectWhere
            }

            type Interface1Interface2Connection {
              edges: [Interface1Interface2Relationship!]!
              pageInfo: PageInfo!
              totalCount: Int!
            }

            input Interface1Interface2ConnectionSort {
              node: Interface2Sort
            }

            input Interface1Interface2ConnectionWhere {
              AND: [Interface1Interface2ConnectionWhere!]
              OR: [Interface1Interface2ConnectionWhere!]
              node: Interface2Where
              node_NOT: Interface2Where
            }

            input Interface1Interface2CreateFieldInput {
              node: Interface2CreateInput!
            }

            input Interface1Interface2DeleteFieldInput {
              where: Interface1Interface2ConnectionWhere
            }

            input Interface1Interface2DisconnectFieldInput {
              where: Interface1Interface2ConnectionWhere
            }

            input Interface1Interface2FieldInput {
              connect: [Interface1Interface2ConnectFieldInput!]
              create: [Interface1Interface2CreateFieldInput!]
            }

            type Interface1Interface2Relationship {
              cursor: String!
              node: Interface2!
            }

            input Interface1Interface2UpdateConnectionInput {
              node: Interface2UpdateInput
            }

            input Interface1Interface2UpdateFieldInput {
              connect: [Interface1Interface2ConnectFieldInput!]
              create: [Interface1Interface2CreateFieldInput!]
              delete: [Interface1Interface2DeleteFieldInput!]
              disconnect: [Interface1Interface2DisconnectFieldInput!]
              update: Interface1Interface2UpdateConnectionInput
              where: Interface1Interface2ConnectionWhere
            }

            input Interface1Options {
              limit: Int
              offset: Int
              \\"\\"\\"
              Specify one or more Interface1Sort objects to sort Interface1s by. The sorts will be applied in the order in which they are arranged in the array.
              \\"\\"\\"
              sort: [Interface1Sort]
            }

            \\"\\"\\"
            Fields to sort Interface1s by. The order in which sorts are applied is not guaranteed when specifying many fields in one Interface1Sort object.
            \\"\\"\\"
            input Interface1Sort {
              field1: SortDirection
            }

            input Interface1UpdateInput {
              _on: Interface1ImplementationsUpdateInput
              field1: String
              interface2: [Interface1Interface2UpdateFieldInput!]
            }

            input Interface1Where {
              _on: Interface1ImplementationsWhere
              field1: String
              field1_CONTAINS: String
              field1_ENDS_WITH: String
              field1_IN: [String!]
              field1_NOT: String
              field1_NOT_CONTAINS: String
              field1_NOT_ENDS_WITH: String
              field1_NOT_IN: [String!]
              field1_NOT_STARTS_WITH: String
              field1_STARTS_WITH: String
              interface2Connection: Interface1Interface2ConnectionWhere
              interface2Connection_NOT: Interface1Interface2ConnectionWhere
            }

            interface Interface2 {
              field2: String
            }

            input Interface2ConnectWhere {
              node: Interface2Where!
            }

            input Interface2CreateInput {
              Type1Interface2: Type1Interface2CreateInput
              Type2Interface2: Type2Interface2CreateInput
            }

            input Interface2ImplementationsUpdateInput {
              Type1Interface2: Type1Interface2UpdateInput
              Type2Interface2: Type2Interface2UpdateInput
            }

            input Interface2ImplementationsWhere {
              Type1Interface2: Type1Interface2Where
              Type2Interface2: Type2Interface2Where
            }

            input Interface2Options {
              limit: Int
              offset: Int
              \\"\\"\\"
              Specify one or more Interface2Sort objects to sort Interface2s by. The sorts will be applied in the order in which they are arranged in the array.
              \\"\\"\\"
              sort: [Interface2Sort]
            }

            \\"\\"\\"
            Fields to sort Interface2s by. The order in which sorts are applied is not guaranteed when specifying many fields in one Interface2Sort object.
            \\"\\"\\"
            input Interface2Sort {
              field2: SortDirection
            }

            input Interface2UpdateInput {
              _on: Interface2ImplementationsUpdateInput
              field2: String
            }

            input Interface2Where {
              _on: Interface2ImplementationsWhere
              field2: String
              field2_CONTAINS: String
              field2_ENDS_WITH: String
              field2_IN: [String]
              field2_NOT: String
              field2_NOT_CONTAINS: String
              field2_NOT_ENDS_WITH: String
              field2_NOT_IN: [String]
              field2_NOT_STARTS_WITH: String
              field2_STARTS_WITH: String
            }

            type Mutation {
              createType1Interface1s(input: [Type1Interface1CreateInput!]!): CreateType1Interface1sMutationResponse!
              createType1Interface2s(input: [Type1Interface2CreateInput!]!): CreateType1Interface2sMutationResponse!
              createType1s(input: [Type1CreateInput!]!): CreateType1sMutationResponse!
              createType2Interface1s(input: [Type2Interface1CreateInput!]!): CreateType2Interface1sMutationResponse!
              createType2Interface2s(input: [Type2Interface2CreateInput!]!): CreateType2Interface2sMutationResponse!
              deleteType1Interface1s(delete: Type1Interface1DeleteInput, where: Type1Interface1Where): DeleteInfo!
              deleteType1Interface2s(where: Type1Interface2Where): DeleteInfo!
              deleteType1s(delete: Type1DeleteInput, where: Type1Where): DeleteInfo!
              deleteType2Interface1s(delete: Type2Interface1DeleteInput, where: Type2Interface1Where): DeleteInfo!
              deleteType2Interface2s(where: Type2Interface2Where): DeleteInfo!
              updateType1Interface1s(connect: Type1Interface1ConnectInput, create: Type1Interface1RelationInput, delete: Type1Interface1DeleteInput, disconnect: Type1Interface1DisconnectInput, update: Type1Interface1UpdateInput, where: Type1Interface1Where): UpdateType1Interface1sMutationResponse!
              updateType1Interface2s(update: Type1Interface2UpdateInput, where: Type1Interface2Where): UpdateType1Interface2sMutationResponse!
              updateType1s(connect: Type1ConnectInput, create: Type1RelationInput, delete: Type1DeleteInput, disconnect: Type1DisconnectInput, update: Type1UpdateInput, where: Type1Where): UpdateType1sMutationResponse!
              updateType2Interface1s(connect: Type2Interface1ConnectInput, create: Type2Interface1RelationInput, delete: Type2Interface1DeleteInput, disconnect: Type2Interface1DisconnectInput, update: Type2Interface1UpdateInput, where: Type2Interface1Where): UpdateType2Interface1sMutationResponse!
              updateType2Interface2s(update: Type2Interface2UpdateInput, where: Type2Interface2Where): UpdateType2Interface2sMutationResponse!
            }

            \\"\\"\\"Pagination information (Relay)\\"\\"\\"
            type PageInfo {
              endCursor: String
              hasNextPage: Boolean!
              hasPreviousPage: Boolean!
              startCursor: String
            }

            type Query {
              type1Interface1s(options: Type1Interface1Options, where: Type1Interface1Where): [Type1Interface1!]!
              type1Interface1sAggregate(where: Type1Interface1Where): Type1Interface1AggregateSelection!
              type1Interface2s(options: Type1Interface2Options, where: Type1Interface2Where): [Type1Interface2!]!
              type1Interface2sAggregate(where: Type1Interface2Where): Type1Interface2AggregateSelection!
              type1s(options: Type1Options, where: Type1Where): [Type1!]!
              type1sAggregate(where: Type1Where): Type1AggregateSelection!
              type2Interface1s(options: Type2Interface1Options, where: Type2Interface1Where): [Type2Interface1!]!
              type2Interface1sAggregate(where: Type2Interface1Where): Type2Interface1AggregateSelection!
              type2Interface2s(options: Type2Interface2Options, where: Type2Interface2Where): [Type2Interface2!]!
              type2Interface2sAggregate(where: Type2Interface2Where): Type2Interface2AggregateSelection!
            }

            enum SortDirection {
              \\"\\"\\"Sort by field values in ascending order.\\"\\"\\"
              ASC
              \\"\\"\\"Sort by field values in descending order.\\"\\"\\"
              DESC
            }

            type StringAggregateSelectionNonNullable {
              longest: String!
              shortest: String!
            }

            type Type1 {
              field1: String!
<<<<<<< HEAD
              interface1(directed: Boolean = true, options: Interface1Options, where: Interface1Where): [Interface1!]!
              interface1Connection(directed: Boolean = true, sort: [Type1Interface1ConnectionSort!], where: Type1Interface1ConnectionWhere): Type1Interface1Connection!
=======
              interface1(directed: Boolean = true, options: QueryOptions, where: Interface1Where): [Interface1!]!
              interface1Connection(after: String, directed: Boolean = true, first: Int, where: Type1Interface1ConnectionWhere): Type1Interface1Connection!
>>>>>>> 9b80fd01
            }

            type Type1AggregateSelection {
              count: Int!
              field1: StringAggregateSelectionNonNullable!
            }

            input Type1ConnectInput {
              interface1: [Type1Interface1ConnectFieldInput!]
            }

            input Type1CreateInput {
              field1: String!
              interface1: Type1Interface1FieldInput
            }

            input Type1DeleteInput {
              interface1: [Type1Interface1DeleteFieldInput!]
            }

            input Type1DisconnectInput {
              interface1: [Type1Interface1DisconnectFieldInput!]
            }

            type Type1Interface1 implements Interface1 {
              field1: String!
<<<<<<< HEAD
              interface2(directed: Boolean = true, options: Interface2Options, where: Interface2Where): [Interface2!]!
              interface2Connection(directed: Boolean = true, sort: [Interface1Interface2ConnectionSort!], where: Interface1Interface2ConnectionWhere): Interface1Interface2Connection!
=======
              interface2(directed: Boolean = true, options: QueryOptions, where: Interface2Where): [Interface2!]!
              interface2Connection(after: String, directed: Boolean = true, first: Int, where: Interface1Interface2ConnectionWhere): Interface1Interface2Connection!
>>>>>>> 9b80fd01
            }

            type Type1Interface1AggregateSelection {
              count: Int!
              field1: StringAggregateSelectionNonNullable!
            }

            input Type1Interface1ConnectFieldInput {
              connect: Interface1ConnectInput
              where: Interface1ConnectWhere
            }

            input Type1Interface1ConnectInput {
              interface2: [Type1Interface1Interface2ConnectFieldInput!]
            }

            type Type1Interface1Connection {
              edges: [Type1Interface1Relationship!]!
              pageInfo: PageInfo!
              totalCount: Int!
            }

            input Type1Interface1ConnectionSort {
              node: Interface1Sort
            }

            input Type1Interface1ConnectionWhere {
              AND: [Type1Interface1ConnectionWhere!]
              OR: [Type1Interface1ConnectionWhere!]
              node: Interface1Where
              node_NOT: Interface1Where
            }

            input Type1Interface1CreateFieldInput {
              node: Interface1CreateInput!
            }

            input Type1Interface1CreateInput {
              field1: String!
              interface2: Interface1Interface2FieldInput
            }

            input Type1Interface1DeleteFieldInput {
              delete: Interface1DeleteInput
              where: Type1Interface1ConnectionWhere
            }

            input Type1Interface1DeleteInput {
              interface2: [Type1Interface1Interface2DeleteFieldInput!]
            }

            input Type1Interface1DisconnectFieldInput {
              disconnect: Interface1DisconnectInput
              where: Type1Interface1ConnectionWhere
            }

            input Type1Interface1DisconnectInput {
              interface2: [Type1Interface1Interface2DisconnectFieldInput!]
            }

            input Type1Interface1FieldInput {
              connect: [Type1Interface1ConnectFieldInput!]
              create: [Type1Interface1CreateFieldInput!]
            }

            input Type1Interface1Interface2ConnectFieldInput {
              where: Interface2ConnectWhere
            }

            input Type1Interface1Interface2CreateFieldInput {
              node: Interface2CreateInput!
            }

            input Type1Interface1Interface2DeleteFieldInput {
              where: Interface1Interface2ConnectionWhere
            }

            input Type1Interface1Interface2DisconnectFieldInput {
              where: Interface1Interface2ConnectionWhere
            }

            input Type1Interface1Interface2UpdateConnectionInput {
              node: Interface2UpdateInput
            }

            input Type1Interface1Interface2UpdateFieldInput {
              connect: [Type1Interface1Interface2ConnectFieldInput!]
              create: [Type1Interface1Interface2CreateFieldInput!]
              delete: [Type1Interface1Interface2DeleteFieldInput!]
              disconnect: [Type1Interface1Interface2DisconnectFieldInput!]
              update: Type1Interface1Interface2UpdateConnectionInput
              where: Interface1Interface2ConnectionWhere
            }

            input Type1Interface1Options {
              limit: Int
              offset: Int
              \\"\\"\\"
              Specify one or more Type1Interface1Sort objects to sort Type1Interface1s by. The sorts will be applied in the order in which they are arranged in the array.
              \\"\\"\\"
              sort: [Type1Interface1Sort!]
            }

            input Type1Interface1RelationInput {
              interface2: [Type1Interface1Interface2CreateFieldInput!]
            }

            type Type1Interface1Relationship {
              cursor: String!
              node: Interface1!
            }

            \\"\\"\\"
            Fields to sort Type1Interface1s by. The order in which sorts are applied is not guaranteed when specifying many fields in one Type1Interface1Sort object.
            \\"\\"\\"
            input Type1Interface1Sort {
              field1: SortDirection
            }

            input Type1Interface1UpdateConnectionInput {
              node: Interface1UpdateInput
            }

            input Type1Interface1UpdateFieldInput {
              connect: [Type1Interface1ConnectFieldInput!]
              create: [Type1Interface1CreateFieldInput!]
              delete: [Type1Interface1DeleteFieldInput!]
              disconnect: [Type1Interface1DisconnectFieldInput!]
              update: Type1Interface1UpdateConnectionInput
              where: Type1Interface1ConnectionWhere
            }

            input Type1Interface1UpdateInput {
              field1: String
              interface2: [Type1Interface1Interface2UpdateFieldInput!]
            }

            input Type1Interface1Where {
              AND: [Type1Interface1Where!]
              OR: [Type1Interface1Where!]
              field1: String
              field1_CONTAINS: String
              field1_ENDS_WITH: String
              field1_IN: [String!]
              field1_NOT: String
              field1_NOT_CONTAINS: String
              field1_NOT_ENDS_WITH: String
              field1_NOT_IN: [String!]
              field1_NOT_STARTS_WITH: String
              field1_STARTS_WITH: String
              interface2Connection: Interface1Interface2ConnectionWhere
              interface2Connection_NOT: Interface1Interface2ConnectionWhere
            }

            type Type1Interface2 implements Interface2 {
              field2: String!
            }

            type Type1Interface2AggregateSelection {
              count: Int!
              field2: StringAggregateSelectionNonNullable!
            }

            input Type1Interface2CreateInput {
              field2: String!
            }

            input Type1Interface2Options {
              limit: Int
              offset: Int
              \\"\\"\\"
              Specify one or more Type1Interface2Sort objects to sort Type1Interface2s by. The sorts will be applied in the order in which they are arranged in the array.
              \\"\\"\\"
              sort: [Type1Interface2Sort!]
            }

            \\"\\"\\"
            Fields to sort Type1Interface2s by. The order in which sorts are applied is not guaranteed when specifying many fields in one Type1Interface2Sort object.
            \\"\\"\\"
            input Type1Interface2Sort {
              field2: SortDirection
            }

            input Type1Interface2UpdateInput {
              field2: String
            }

            input Type1Interface2Where {
              AND: [Type1Interface2Where!]
              OR: [Type1Interface2Where!]
              field2: String
              field2_CONTAINS: String
              field2_ENDS_WITH: String
              field2_IN: [String!]
              field2_NOT: String
              field2_NOT_CONTAINS: String
              field2_NOT_ENDS_WITH: String
              field2_NOT_IN: [String!]
              field2_NOT_STARTS_WITH: String
              field2_STARTS_WITH: String
            }

            input Type1Options {
              limit: Int
              offset: Int
              \\"\\"\\"
              Specify one or more Type1Sort objects to sort Type1s by. The sorts will be applied in the order in which they are arranged in the array.
              \\"\\"\\"
              sort: [Type1Sort!]
            }

            input Type1RelationInput {
              interface1: [Type1Interface1CreateFieldInput!]
            }

            \\"\\"\\"
            Fields to sort Type1s by. The order in which sorts are applied is not guaranteed when specifying many fields in one Type1Sort object.
            \\"\\"\\"
            input Type1Sort {
              field1: SortDirection
            }

            input Type1UpdateInput {
              field1: String
              interface1: [Type1Interface1UpdateFieldInput!]
            }

            input Type1Where {
              AND: [Type1Where!]
              OR: [Type1Where!]
              field1: String
              field1_CONTAINS: String
              field1_ENDS_WITH: String
              field1_IN: [String!]
              field1_NOT: String
              field1_NOT_CONTAINS: String
              field1_NOT_ENDS_WITH: String
              field1_NOT_IN: [String!]
              field1_NOT_STARTS_WITH: String
              field1_STARTS_WITH: String
              interface1Connection: Type1Interface1ConnectionWhere
              interface1Connection_NOT: Type1Interface1ConnectionWhere
            }

            type Type2Interface1 implements Interface1 {
              field1: String!
<<<<<<< HEAD
              interface2(directed: Boolean = true, options: Interface2Options, where: Interface2Where): [Interface2!]!
              interface2Connection(directed: Boolean = true, sort: [Interface1Interface2ConnectionSort!], where: Interface1Interface2ConnectionWhere): Interface1Interface2Connection!
=======
              interface2(directed: Boolean = true, options: QueryOptions, where: Interface2Where): [Interface2!]!
              interface2Connection(after: String, directed: Boolean = true, first: Int, where: Interface1Interface2ConnectionWhere): Interface1Interface2Connection!
>>>>>>> 9b80fd01
            }

            type Type2Interface1AggregateSelection {
              count: Int!
              field1: StringAggregateSelectionNonNullable!
            }

            input Type2Interface1ConnectInput {
              interface2: [Type2Interface1Interface2ConnectFieldInput!]
            }

            input Type2Interface1CreateInput {
              field1: String!
              interface2: Interface1Interface2FieldInput
            }

            input Type2Interface1DeleteInput {
              interface2: [Type2Interface1Interface2DeleteFieldInput!]
            }

            input Type2Interface1DisconnectInput {
              interface2: [Type2Interface1Interface2DisconnectFieldInput!]
            }

            input Type2Interface1Interface2ConnectFieldInput {
              where: Interface2ConnectWhere
            }

            input Type2Interface1Interface2CreateFieldInput {
              node: Interface2CreateInput!
            }

            input Type2Interface1Interface2DeleteFieldInput {
              where: Interface1Interface2ConnectionWhere
            }

            input Type2Interface1Interface2DisconnectFieldInput {
              where: Interface1Interface2ConnectionWhere
            }

            input Type2Interface1Interface2UpdateConnectionInput {
              node: Interface2UpdateInput
            }

            input Type2Interface1Interface2UpdateFieldInput {
              connect: [Type2Interface1Interface2ConnectFieldInput!]
              create: [Type2Interface1Interface2CreateFieldInput!]
              delete: [Type2Interface1Interface2DeleteFieldInput!]
              disconnect: [Type2Interface1Interface2DisconnectFieldInput!]
              update: Type2Interface1Interface2UpdateConnectionInput
              where: Interface1Interface2ConnectionWhere
            }

            input Type2Interface1Options {
              limit: Int
              offset: Int
              \\"\\"\\"
              Specify one or more Type2Interface1Sort objects to sort Type2Interface1s by. The sorts will be applied in the order in which they are arranged in the array.
              \\"\\"\\"
              sort: [Type2Interface1Sort!]
            }

            input Type2Interface1RelationInput {
              interface2: [Type2Interface1Interface2CreateFieldInput!]
            }

            \\"\\"\\"
            Fields to sort Type2Interface1s by. The order in which sorts are applied is not guaranteed when specifying many fields in one Type2Interface1Sort object.
            \\"\\"\\"
            input Type2Interface1Sort {
              field1: SortDirection
            }

            input Type2Interface1UpdateInput {
              field1: String
              interface2: [Type2Interface1Interface2UpdateFieldInput!]
            }

            input Type2Interface1Where {
              AND: [Type2Interface1Where!]
              OR: [Type2Interface1Where!]
              field1: String
              field1_CONTAINS: String
              field1_ENDS_WITH: String
              field1_IN: [String!]
              field1_NOT: String
              field1_NOT_CONTAINS: String
              field1_NOT_ENDS_WITH: String
              field1_NOT_IN: [String!]
              field1_NOT_STARTS_WITH: String
              field1_STARTS_WITH: String
              interface2Connection: Interface1Interface2ConnectionWhere
              interface2Connection_NOT: Interface1Interface2ConnectionWhere
            }

            type Type2Interface2 implements Interface2 {
              field2: String!
            }

            type Type2Interface2AggregateSelection {
              count: Int!
              field2: StringAggregateSelectionNonNullable!
            }

            input Type2Interface2CreateInput {
              field2: String!
            }

            input Type2Interface2Options {
              limit: Int
              offset: Int
              \\"\\"\\"
              Specify one or more Type2Interface2Sort objects to sort Type2Interface2s by. The sorts will be applied in the order in which they are arranged in the array.
              \\"\\"\\"
              sort: [Type2Interface2Sort!]
            }

            \\"\\"\\"
            Fields to sort Type2Interface2s by. The order in which sorts are applied is not guaranteed when specifying many fields in one Type2Interface2Sort object.
            \\"\\"\\"
            input Type2Interface2Sort {
              field2: SortDirection
            }

            input Type2Interface2UpdateInput {
              field2: String
            }

            input Type2Interface2Where {
              AND: [Type2Interface2Where!]
              OR: [Type2Interface2Where!]
              field2: String
              field2_CONTAINS: String
              field2_ENDS_WITH: String
              field2_IN: [String!]
              field2_NOT: String
              field2_NOT_CONTAINS: String
              field2_NOT_ENDS_WITH: String
              field2_NOT_IN: [String!]
              field2_NOT_STARTS_WITH: String
              field2_STARTS_WITH: String
            }

            type UpdateInfo {
              bookmark: String
              nodesCreated: Int!
              nodesDeleted: Int!
              relationshipsCreated: Int!
              relationshipsDeleted: Int!
            }

            type UpdateType1Interface1sMutationResponse {
              info: UpdateInfo!
              type1Interface1s: [Type1Interface1!]!
            }

            type UpdateType1Interface2sMutationResponse {
              info: UpdateInfo!
              type1Interface2s: [Type1Interface2!]!
            }

            type UpdateType1sMutationResponse {
              info: UpdateInfo!
              type1s: [Type1!]!
            }

            type UpdateType2Interface1sMutationResponse {
              info: UpdateInfo!
              type2Interface1s: [Type2Interface1!]!
            }

            type UpdateType2Interface2sMutationResponse {
              info: UpdateInfo!
              type2Interface2s: [Type2Interface2!]!
            }"
        `);

        // expect(() => {
        //     // eslint-disable-next-line @typescript-eslint/no-unused-vars
        //     const neoSchema = new Neo4jGraphQL({ typeDefs });
        // }).toThrowError("Nested interface relationship fields are not supported: Interface1.interface2");
    });

    test("Interface Relationships - nested relationships", () => {
        const typeDefs = gql`
            interface Content {
                id: ID
                content: String
                creator: User! @relationship(type: "HAS_CONTENT", direction: IN)
            }

            type Comment implements Content {
                id: ID
                content: String
                creator: User!
                post: Post! @relationship(type: "HAS_COMMENT", direction: IN)
            }

            type Post implements Content {
                id: ID
                content: String
                creator: User!
                comments: [Comment!]! @relationship(type: "HAS_COMMENT", direction: OUT)
            }

            type User {
                id: ID
                name: String
                content: [Content!]! @relationship(type: "HAS_CONTENT", direction: OUT)
            }
        `;

        const neoSchema = new Neo4jGraphQL({ typeDefs });
        const printedSchema = printSchemaWithDirectives(lexicographicSortSchema(neoSchema.schema));

        expect(printedSchema).toMatchInlineSnapshot(`
            "schema {
              query: Query
              mutation: Mutation
            }

            type Comment implements Content {
              content: String
              creator(directed: Boolean = true, options: UserOptions, where: UserWhere): User!
              creatorAggregate(directed: Boolean = true, where: UserWhere): CommentUserCreatorAggregationSelection
              creatorConnection(after: String, directed: Boolean = true, first: Int, sort: [ContentCreatorConnectionSort!], where: ContentCreatorConnectionWhere): ContentCreatorConnection!
              id: ID
              post(directed: Boolean = true, options: PostOptions, where: PostWhere): Post!
              postAggregate(directed: Boolean = true, where: PostWhere): CommentPostPostAggregationSelection
              postConnection(after: String, directed: Boolean = true, first: Int, sort: [CommentPostConnectionSort!], where: CommentPostConnectionWhere): CommentPostConnection!
            }

            type CommentAggregateSelection {
              content: StringAggregateSelectionNullable!
              count: Int!
              id: IDAggregateSelectionNullable!
            }

            input CommentConnectInput {
              creator: ContentCreatorConnectFieldInput
              post: CommentPostConnectFieldInput
            }

            input CommentConnectWhere {
              node: CommentWhere!
            }

            input CommentCreateInput {
              content: String
              creator: ContentCreatorFieldInput
              id: ID
              post: CommentPostFieldInput
            }

            input CommentCreatorAggregateInput {
              AND: [CommentCreatorAggregateInput!]
              OR: [CommentCreatorAggregateInput!]
              count: Int
              count_GT: Int
              count_GTE: Int
              count_LT: Int
              count_LTE: Int
              node: CommentCreatorNodeAggregationWhereInput
            }

            input CommentCreatorNodeAggregationWhereInput {
              AND: [CommentCreatorNodeAggregationWhereInput!]
              OR: [CommentCreatorNodeAggregationWhereInput!]
              id_EQUAL: ID
              name_AVERAGE_EQUAL: Float
              name_AVERAGE_GT: Float
              name_AVERAGE_GTE: Float
              name_AVERAGE_LT: Float
              name_AVERAGE_LTE: Float
              name_EQUAL: String
              name_GT: Int
              name_GTE: Int
              name_LONGEST_EQUAL: Int
              name_LONGEST_GT: Int
              name_LONGEST_GTE: Int
              name_LONGEST_LT: Int
              name_LONGEST_LTE: Int
              name_LT: Int
              name_LTE: Int
              name_SHORTEST_EQUAL: Int
              name_SHORTEST_GT: Int
              name_SHORTEST_GTE: Int
              name_SHORTEST_LT: Int
              name_SHORTEST_LTE: Int
            }

            input CommentDeleteInput {
              creator: ContentCreatorDeleteFieldInput
              post: CommentPostDeleteFieldInput
            }

            input CommentDisconnectInput {
              creator: ContentCreatorDisconnectFieldInput
              post: CommentPostDisconnectFieldInput
            }

            input CommentOptions {
              limit: Int
              offset: Int
              \\"\\"\\"
              Specify one or more CommentSort objects to sort Comments by. The sorts will be applied in the order in which they are arranged in the array.
              \\"\\"\\"
              sort: [CommentSort!]
            }

            input CommentPostAggregateInput {
              AND: [CommentPostAggregateInput!]
              OR: [CommentPostAggregateInput!]
              count: Int
              count_GT: Int
              count_GTE: Int
              count_LT: Int
              count_LTE: Int
              node: CommentPostNodeAggregationWhereInput
            }

            input CommentPostConnectFieldInput {
              connect: PostConnectInput
              where: PostConnectWhere
            }

            type CommentPostConnection {
              edges: [CommentPostRelationship!]!
              pageInfo: PageInfo!
              totalCount: Int!
            }

            input CommentPostConnectionSort {
              node: PostSort
            }

            input CommentPostConnectionWhere {
              AND: [CommentPostConnectionWhere!]
              OR: [CommentPostConnectionWhere!]
              node: PostWhere
              node_NOT: PostWhere
            }

            input CommentPostCreateFieldInput {
              node: PostCreateInput!
            }

            input CommentPostDeleteFieldInput {
              delete: PostDeleteInput
              where: CommentPostConnectionWhere
            }

            input CommentPostDisconnectFieldInput {
              disconnect: PostDisconnectInput
              where: CommentPostConnectionWhere
            }

            input CommentPostFieldInput {
              connect: CommentPostConnectFieldInput
              create: CommentPostCreateFieldInput
            }

            input CommentPostNodeAggregationWhereInput {
              AND: [CommentPostNodeAggregationWhereInput!]
              OR: [CommentPostNodeAggregationWhereInput!]
              content_AVERAGE_EQUAL: Float
              content_AVERAGE_GT: Float
              content_AVERAGE_GTE: Float
              content_AVERAGE_LT: Float
              content_AVERAGE_LTE: Float
              content_EQUAL: String
              content_GT: Int
              content_GTE: Int
              content_LONGEST_EQUAL: Int
              content_LONGEST_GT: Int
              content_LONGEST_GTE: Int
              content_LONGEST_LT: Int
              content_LONGEST_LTE: Int
              content_LT: Int
              content_LTE: Int
              content_SHORTEST_EQUAL: Int
              content_SHORTEST_GT: Int
              content_SHORTEST_GTE: Int
              content_SHORTEST_LT: Int
              content_SHORTEST_LTE: Int
              id_EQUAL: ID
            }

            type CommentPostPostAggregationSelection {
              count: Int!
              node: CommentPostPostNodeAggregateSelection
            }

            type CommentPostPostNodeAggregateSelection {
              content: StringAggregateSelectionNullable!
              id: IDAggregateSelectionNullable!
            }

            type CommentPostRelationship {
              cursor: String!
              node: Post!
            }

            input CommentPostUpdateConnectionInput {
              node: PostUpdateInput
            }

            input CommentPostUpdateFieldInput {
              connect: CommentPostConnectFieldInput
              create: CommentPostCreateFieldInput
              delete: CommentPostDeleteFieldInput
              disconnect: CommentPostDisconnectFieldInput
              update: CommentPostUpdateConnectionInput
              where: CommentPostConnectionWhere
            }

            input CommentRelationInput {
              creator: ContentCreatorCreateFieldInput
              post: CommentPostCreateFieldInput
            }

            \\"\\"\\"
            Fields to sort Comments by. The order in which sorts are applied is not guaranteed when specifying many fields in one CommentSort object.
            \\"\\"\\"
            input CommentSort {
              content: SortDirection
              id: SortDirection
            }

            input CommentUpdateInput {
              content: String
              creator: ContentCreatorUpdateFieldInput
              id: ID
              post: CommentPostUpdateFieldInput
            }

            type CommentUserCreatorAggregationSelection {
              count: Int!
              node: CommentUserCreatorNodeAggregateSelection
            }

            type CommentUserCreatorNodeAggregateSelection {
              id: IDAggregateSelectionNullable!
              name: StringAggregateSelectionNullable!
            }

            input CommentWhere {
              AND: [CommentWhere!]
              OR: [CommentWhere!]
              content: String
              content_CONTAINS: String
              content_ENDS_WITH: String
              content_IN: [String]
              content_NOT: String
              content_NOT_CONTAINS: String
              content_NOT_ENDS_WITH: String
              content_NOT_IN: [String]
              content_NOT_STARTS_WITH: String
              content_STARTS_WITH: String
              creator: UserWhere
              creatorAggregate: CommentCreatorAggregateInput
              creatorConnection: ContentCreatorConnectionWhere
              creatorConnection_NOT: ContentCreatorConnectionWhere
              creator_NOT: UserWhere
              id: ID
              id_CONTAINS: ID
              id_ENDS_WITH: ID
              id_IN: [ID]
              id_NOT: ID
              id_NOT_CONTAINS: ID
              id_NOT_ENDS_WITH: ID
              id_NOT_IN: [ID]
              id_NOT_STARTS_WITH: ID
              id_STARTS_WITH: ID
              post: PostWhere
              postAggregate: CommentPostAggregateInput
              postConnection: CommentPostConnectionWhere
              postConnection_NOT: CommentPostConnectionWhere
              post_NOT: PostWhere
            }

            interface Content {
              content: String
              creator(directed: Boolean = true, options: UserOptions, where: UserWhere): User!
              creatorConnection(after: String, directed: Boolean = true, first: Int, sort: [ContentCreatorConnectionSort!], where: ContentCreatorConnectionWhere): ContentCreatorConnection!
              id: ID
            }

            input ContentConnectInput {
              _on: ContentImplementationsConnectInput
              creator: ContentCreatorConnectFieldInput
            }

            input ContentConnectWhere {
              node: ContentWhere!
            }

            input ContentCreateInput {
              Comment: CommentCreateInput
              Post: PostCreateInput
            }

            input ContentCreatorAggregateInput {
              AND: [ContentCreatorAggregateInput!]
              OR: [ContentCreatorAggregateInput!]
              count: Int
              count_GT: Int
              count_GTE: Int
              count_LT: Int
              count_LTE: Int
              node: ContentCreatorNodeAggregationWhereInput
            }

            input ContentCreatorConnectFieldInput {
              connect: UserConnectInput
              where: UserConnectWhere
            }

            type ContentCreatorConnection {
              edges: [ContentCreatorRelationship!]!
              pageInfo: PageInfo!
              totalCount: Int!
            }

            input ContentCreatorConnectionSort {
              node: UserSort
            }

            input ContentCreatorConnectionWhere {
              AND: [ContentCreatorConnectionWhere!]
              OR: [ContentCreatorConnectionWhere!]
              node: UserWhere
              node_NOT: UserWhere
            }

            input ContentCreatorCreateFieldInput {
              node: UserCreateInput!
            }

            input ContentCreatorDeleteFieldInput {
              delete: UserDeleteInput
              where: ContentCreatorConnectionWhere
            }

            input ContentCreatorDisconnectFieldInput {
              disconnect: UserDisconnectInput
              where: ContentCreatorConnectionWhere
            }

            input ContentCreatorFieldInput {
              connect: ContentCreatorConnectFieldInput
              create: ContentCreatorCreateFieldInput
            }

            input ContentCreatorNodeAggregationWhereInput {
              AND: [ContentCreatorNodeAggregationWhereInput!]
              OR: [ContentCreatorNodeAggregationWhereInput!]
              id_EQUAL: ID
              name_AVERAGE_EQUAL: Float
              name_AVERAGE_GT: Float
              name_AVERAGE_GTE: Float
              name_AVERAGE_LT: Float
              name_AVERAGE_LTE: Float
              name_EQUAL: String
              name_GT: Int
              name_GTE: Int
              name_LONGEST_EQUAL: Int
              name_LONGEST_GT: Int
              name_LONGEST_GTE: Int
              name_LONGEST_LT: Int
              name_LONGEST_LTE: Int
              name_LT: Int
              name_LTE: Int
              name_SHORTEST_EQUAL: Int
              name_SHORTEST_GT: Int
              name_SHORTEST_GTE: Int
              name_SHORTEST_LT: Int
              name_SHORTEST_LTE: Int
            }

            type ContentCreatorRelationship {
              cursor: String!
              node: User!
            }

            input ContentCreatorUpdateConnectionInput {
              node: UserUpdateInput
            }

            input ContentCreatorUpdateFieldInput {
              connect: ContentCreatorConnectFieldInput
              create: ContentCreatorCreateFieldInput
              delete: ContentCreatorDeleteFieldInput
              disconnect: ContentCreatorDisconnectFieldInput
              update: ContentCreatorUpdateConnectionInput
              where: ContentCreatorConnectionWhere
            }

            input ContentDeleteInput {
              _on: ContentImplementationsDeleteInput
              creator: ContentCreatorDeleteFieldInput
            }

            input ContentDisconnectInput {
              _on: ContentImplementationsDisconnectInput
              creator: ContentCreatorDisconnectFieldInput
            }

            input ContentImplementationsConnectInput {
              Comment: [CommentConnectInput!]
              Post: [PostConnectInput!]
            }

            input ContentImplementationsDeleteInput {
              Comment: [CommentDeleteInput!]
              Post: [PostDeleteInput!]
            }

            input ContentImplementationsDisconnectInput {
              Comment: [CommentDisconnectInput!]
              Post: [PostDisconnectInput!]
            }

            input ContentImplementationsUpdateInput {
              Comment: CommentUpdateInput
              Post: PostUpdateInput
            }

            input ContentImplementationsWhere {
              Comment: CommentWhere
              Post: PostWhere
            }

            input ContentOptions {
              limit: Int
              offset: Int
              \\"\\"\\"
              Specify one or more ContentSort objects to sort Contents by. The sorts will be applied in the order in which they are arranged in the array.
              \\"\\"\\"
              sort: [ContentSort]
            }

            \\"\\"\\"
            Fields to sort Contents by. The order in which sorts are applied is not guaranteed when specifying many fields in one ContentSort object.
            \\"\\"\\"
            input ContentSort {
              content: SortDirection
              id: SortDirection
            }

            input ContentUpdateInput {
              _on: ContentImplementationsUpdateInput
              content: String
              creator: ContentCreatorUpdateFieldInput
              id: ID
            }

            input ContentWhere {
              _on: ContentImplementationsWhere
              content: String
              content_CONTAINS: String
              content_ENDS_WITH: String
              content_IN: [String]
              content_NOT: String
              content_NOT_CONTAINS: String
              content_NOT_ENDS_WITH: String
              content_NOT_IN: [String]
              content_NOT_STARTS_WITH: String
              content_STARTS_WITH: String
              creator: UserWhere
              creatorAggregate: ContentCreatorAggregateInput
              creatorConnection: ContentCreatorConnectionWhere
              creatorConnection_NOT: ContentCreatorConnectionWhere
              creator_NOT: UserWhere
              id: ID
              id_CONTAINS: ID
              id_ENDS_WITH: ID
              id_IN: [ID]
              id_NOT: ID
              id_NOT_CONTAINS: ID
              id_NOT_ENDS_WITH: ID
              id_NOT_IN: [ID]
              id_NOT_STARTS_WITH: ID
              id_STARTS_WITH: ID
            }

            type CreateCommentsMutationResponse {
              comments: [Comment!]!
              info: CreateInfo!
            }

            type CreateInfo {
              bookmark: String
              nodesCreated: Int!
              relationshipsCreated: Int!
            }

            type CreatePostsMutationResponse {
              info: CreateInfo!
              posts: [Post!]!
            }

            type CreateUsersMutationResponse {
              info: CreateInfo!
              users: [User!]!
            }

            type DeleteInfo {
              bookmark: String
              nodesDeleted: Int!
              relationshipsDeleted: Int!
            }

            type IDAggregateSelectionNullable {
              longest: ID
              shortest: ID
            }

            type Mutation {
              createComments(input: [CommentCreateInput!]!): CreateCommentsMutationResponse!
              createPosts(input: [PostCreateInput!]!): CreatePostsMutationResponse!
              createUsers(input: [UserCreateInput!]!): CreateUsersMutationResponse!
              deleteComments(delete: CommentDeleteInput, where: CommentWhere): DeleteInfo!
              deletePosts(delete: PostDeleteInput, where: PostWhere): DeleteInfo!
              deleteUsers(delete: UserDeleteInput, where: UserWhere): DeleteInfo!
              updateComments(connect: CommentConnectInput, create: CommentRelationInput, delete: CommentDeleteInput, disconnect: CommentDisconnectInput, update: CommentUpdateInput, where: CommentWhere): UpdateCommentsMutationResponse!
              updatePosts(connect: PostConnectInput, create: PostRelationInput, delete: PostDeleteInput, disconnect: PostDisconnectInput, update: PostUpdateInput, where: PostWhere): UpdatePostsMutationResponse!
              updateUsers(connect: UserConnectInput, create: UserRelationInput, delete: UserDeleteInput, disconnect: UserDisconnectInput, update: UserUpdateInput, where: UserWhere): UpdateUsersMutationResponse!
            }

            \\"\\"\\"Pagination information (Relay)\\"\\"\\"
            type PageInfo {
              endCursor: String
              hasNextPage: Boolean!
              hasPreviousPage: Boolean!
              startCursor: String
            }

            type Post implements Content {
              comments(directed: Boolean = true, options: CommentOptions, where: CommentWhere): [Comment!]!
              commentsAggregate(directed: Boolean = true, where: CommentWhere): PostCommentCommentsAggregationSelection
              commentsConnection(after: String, directed: Boolean = true, first: Int, sort: [PostCommentsConnectionSort!], where: PostCommentsConnectionWhere): PostCommentsConnection!
              content: String
              creator(directed: Boolean = true, options: UserOptions, where: UserWhere): User!
              creatorAggregate(directed: Boolean = true, where: UserWhere): PostUserCreatorAggregationSelection
              creatorConnection(after: String, directed: Boolean = true, first: Int, sort: [ContentCreatorConnectionSort!], where: ContentCreatorConnectionWhere): ContentCreatorConnection!
              id: ID
            }

            type PostAggregateSelection {
              content: StringAggregateSelectionNullable!
              count: Int!
              id: IDAggregateSelectionNullable!
            }

            type PostCommentCommentsAggregationSelection {
              count: Int!
              node: PostCommentCommentsNodeAggregateSelection
            }

            type PostCommentCommentsNodeAggregateSelection {
              content: StringAggregateSelectionNullable!
              id: IDAggregateSelectionNullable!
            }

            input PostCommentsAggregateInput {
              AND: [PostCommentsAggregateInput!]
              OR: [PostCommentsAggregateInput!]
              count: Int
              count_GT: Int
              count_GTE: Int
              count_LT: Int
              count_LTE: Int
              node: PostCommentsNodeAggregationWhereInput
            }

            input PostCommentsConnectFieldInput {
              connect: [CommentConnectInput!]
              where: CommentConnectWhere
            }

            type PostCommentsConnection {
              edges: [PostCommentsRelationship!]!
              pageInfo: PageInfo!
              totalCount: Int!
            }

            input PostCommentsConnectionSort {
              node: CommentSort
            }

            input PostCommentsConnectionWhere {
              AND: [PostCommentsConnectionWhere!]
              OR: [PostCommentsConnectionWhere!]
              node: CommentWhere
              node_NOT: CommentWhere
            }

            input PostCommentsCreateFieldInput {
              node: CommentCreateInput!
            }

            input PostCommentsDeleteFieldInput {
              delete: CommentDeleteInput
              where: PostCommentsConnectionWhere
            }

            input PostCommentsDisconnectFieldInput {
              disconnect: CommentDisconnectInput
              where: PostCommentsConnectionWhere
            }

            input PostCommentsFieldInput {
              connect: [PostCommentsConnectFieldInput!]
              create: [PostCommentsCreateFieldInput!]
            }

            input PostCommentsNodeAggregationWhereInput {
              AND: [PostCommentsNodeAggregationWhereInput!]
              OR: [PostCommentsNodeAggregationWhereInput!]
              content_AVERAGE_EQUAL: Float
              content_AVERAGE_GT: Float
              content_AVERAGE_GTE: Float
              content_AVERAGE_LT: Float
              content_AVERAGE_LTE: Float
              content_EQUAL: String
              content_GT: Int
              content_GTE: Int
              content_LONGEST_EQUAL: Int
              content_LONGEST_GT: Int
              content_LONGEST_GTE: Int
              content_LONGEST_LT: Int
              content_LONGEST_LTE: Int
              content_LT: Int
              content_LTE: Int
              content_SHORTEST_EQUAL: Int
              content_SHORTEST_GT: Int
              content_SHORTEST_GTE: Int
              content_SHORTEST_LT: Int
              content_SHORTEST_LTE: Int
              id_EQUAL: ID
            }

            type PostCommentsRelationship {
              cursor: String!
              node: Comment!
            }

            input PostCommentsUpdateConnectionInput {
              node: CommentUpdateInput
            }

            input PostCommentsUpdateFieldInput {
              connect: [PostCommentsConnectFieldInput!]
              create: [PostCommentsCreateFieldInput!]
              delete: [PostCommentsDeleteFieldInput!]
              disconnect: [PostCommentsDisconnectFieldInput!]
              update: PostCommentsUpdateConnectionInput
              where: PostCommentsConnectionWhere
            }

            input PostConnectInput {
              comments: [PostCommentsConnectFieldInput!]
              creator: ContentCreatorConnectFieldInput
            }

            input PostConnectWhere {
              node: PostWhere!
            }

            input PostCreateInput {
              comments: PostCommentsFieldInput
              content: String
              creator: ContentCreatorFieldInput
              id: ID
            }

            input PostCreatorAggregateInput {
              AND: [PostCreatorAggregateInput!]
              OR: [PostCreatorAggregateInput!]
              count: Int
              count_GT: Int
              count_GTE: Int
              count_LT: Int
              count_LTE: Int
              node: PostCreatorNodeAggregationWhereInput
            }

            input PostCreatorNodeAggregationWhereInput {
              AND: [PostCreatorNodeAggregationWhereInput!]
              OR: [PostCreatorNodeAggregationWhereInput!]
              id_EQUAL: ID
              name_AVERAGE_EQUAL: Float
              name_AVERAGE_GT: Float
              name_AVERAGE_GTE: Float
              name_AVERAGE_LT: Float
              name_AVERAGE_LTE: Float
              name_EQUAL: String
              name_GT: Int
              name_GTE: Int
              name_LONGEST_EQUAL: Int
              name_LONGEST_GT: Int
              name_LONGEST_GTE: Int
              name_LONGEST_LT: Int
              name_LONGEST_LTE: Int
              name_LT: Int
              name_LTE: Int
              name_SHORTEST_EQUAL: Int
              name_SHORTEST_GT: Int
              name_SHORTEST_GTE: Int
              name_SHORTEST_LT: Int
              name_SHORTEST_LTE: Int
            }

            input PostDeleteInput {
              comments: [PostCommentsDeleteFieldInput!]
              creator: ContentCreatorDeleteFieldInput
            }

            input PostDisconnectInput {
              comments: [PostCommentsDisconnectFieldInput!]
              creator: ContentCreatorDisconnectFieldInput
            }

            input PostOptions {
              limit: Int
              offset: Int
              \\"\\"\\"
              Specify one or more PostSort objects to sort Posts by. The sorts will be applied in the order in which they are arranged in the array.
              \\"\\"\\"
              sort: [PostSort!]
            }

            input PostRelationInput {
              comments: [PostCommentsCreateFieldInput!]
              creator: ContentCreatorCreateFieldInput
            }

            \\"\\"\\"
            Fields to sort Posts by. The order in which sorts are applied is not guaranteed when specifying many fields in one PostSort object.
            \\"\\"\\"
            input PostSort {
              content: SortDirection
              id: SortDirection
            }

            input PostUpdateInput {
              comments: [PostCommentsUpdateFieldInput!]
              content: String
              creator: ContentCreatorUpdateFieldInput
              id: ID
            }

            type PostUserCreatorAggregationSelection {
              count: Int!
              node: PostUserCreatorNodeAggregateSelection
            }

            type PostUserCreatorNodeAggregateSelection {
              id: IDAggregateSelectionNullable!
              name: StringAggregateSelectionNullable!
            }

            input PostWhere {
              AND: [PostWhere!]
              OR: [PostWhere!]
              comments: CommentWhere
              commentsAggregate: PostCommentsAggregateInput
              commentsConnection: PostCommentsConnectionWhere
              commentsConnection_NOT: PostCommentsConnectionWhere
              comments_NOT: CommentWhere
              content: String
              content_CONTAINS: String
              content_ENDS_WITH: String
              content_IN: [String]
              content_NOT: String
              content_NOT_CONTAINS: String
              content_NOT_ENDS_WITH: String
              content_NOT_IN: [String]
              content_NOT_STARTS_WITH: String
              content_STARTS_WITH: String
              creator: UserWhere
              creatorAggregate: PostCreatorAggregateInput
              creatorConnection: ContentCreatorConnectionWhere
              creatorConnection_NOT: ContentCreatorConnectionWhere
              creator_NOT: UserWhere
              id: ID
              id_CONTAINS: ID
              id_ENDS_WITH: ID
              id_IN: [ID]
              id_NOT: ID
              id_NOT_CONTAINS: ID
              id_NOT_ENDS_WITH: ID
              id_NOT_IN: [ID]
              id_NOT_STARTS_WITH: ID
              id_STARTS_WITH: ID
            }

            type Query {
              comments(options: CommentOptions, where: CommentWhere): [Comment!]!
              commentsAggregate(where: CommentWhere): CommentAggregateSelection!
              posts(options: PostOptions, where: PostWhere): [Post!]!
              postsAggregate(where: PostWhere): PostAggregateSelection!
              users(options: UserOptions, where: UserWhere): [User!]!
              usersAggregate(where: UserWhere): UserAggregateSelection!
            }

            enum SortDirection {
              \\"\\"\\"Sort by field values in ascending order.\\"\\"\\"
              ASC
              \\"\\"\\"Sort by field values in descending order.\\"\\"\\"
              DESC
            }

            type StringAggregateSelectionNullable {
              longest: String
              shortest: String
            }

            type UpdateCommentsMutationResponse {
              comments: [Comment!]!
              info: UpdateInfo!
            }

            type UpdateInfo {
              bookmark: String
              nodesCreated: Int!
              nodesDeleted: Int!
              relationshipsCreated: Int!
              relationshipsDeleted: Int!
            }

            type UpdatePostsMutationResponse {
              info: UpdateInfo!
              posts: [Post!]!
            }

            type UpdateUsersMutationResponse {
              info: UpdateInfo!
              users: [User!]!
            }

            type User {
<<<<<<< HEAD
              content(directed: Boolean = true, options: ContentOptions, where: ContentWhere): [Content!]!
              contentConnection(directed: Boolean = true, sort: [UserContentConnectionSort!], where: UserContentConnectionWhere): UserContentConnection!
=======
              content(directed: Boolean = true, options: QueryOptions, where: ContentWhere): [Content!]!
              contentConnection(after: String, directed: Boolean = true, first: Int, where: UserContentConnectionWhere): UserContentConnection!
>>>>>>> 9b80fd01
              id: ID
              name: String
            }

            type UserAggregateSelection {
              count: Int!
              id: IDAggregateSelectionNullable!
              name: StringAggregateSelectionNullable!
            }

            input UserConnectInput {
              content: [UserContentConnectFieldInput!]
            }

            input UserConnectWhere {
              node: UserWhere!
            }

            input UserContentConnectFieldInput {
              connect: ContentConnectInput
              where: ContentConnectWhere
            }

            type UserContentConnection {
              edges: [UserContentRelationship!]!
              pageInfo: PageInfo!
              totalCount: Int!
            }

            input UserContentConnectionSort {
              node: ContentSort
            }

            input UserContentConnectionWhere {
              AND: [UserContentConnectionWhere!]
              OR: [UserContentConnectionWhere!]
              node: ContentWhere
              node_NOT: ContentWhere
            }

            input UserContentCreateFieldInput {
              node: ContentCreateInput!
            }

            input UserContentDeleteFieldInput {
              delete: ContentDeleteInput
              where: UserContentConnectionWhere
            }

            input UserContentDisconnectFieldInput {
              disconnect: ContentDisconnectInput
              where: UserContentConnectionWhere
            }

            input UserContentFieldInput {
              connect: [UserContentConnectFieldInput!]
              create: [UserContentCreateFieldInput!]
            }

            type UserContentRelationship {
              cursor: String!
              node: Content!
            }

            input UserContentUpdateConnectionInput {
              node: ContentUpdateInput
            }

            input UserContentUpdateFieldInput {
              connect: [UserContentConnectFieldInput!]
              create: [UserContentCreateFieldInput!]
              delete: [UserContentDeleteFieldInput!]
              disconnect: [UserContentDisconnectFieldInput!]
              update: UserContentUpdateConnectionInput
              where: UserContentConnectionWhere
            }

            input UserCreateInput {
              content: UserContentFieldInput
              id: ID
              name: String
            }

            input UserDeleteInput {
              content: [UserContentDeleteFieldInput!]
            }

            input UserDisconnectInput {
              content: [UserContentDisconnectFieldInput!]
            }

            input UserOptions {
              limit: Int
              offset: Int
              \\"\\"\\"
              Specify one or more UserSort objects to sort Users by. The sorts will be applied in the order in which they are arranged in the array.
              \\"\\"\\"
              sort: [UserSort!]
            }

            input UserRelationInput {
              content: [UserContentCreateFieldInput!]
            }

            \\"\\"\\"
            Fields to sort Users by. The order in which sorts are applied is not guaranteed when specifying many fields in one UserSort object.
            \\"\\"\\"
            input UserSort {
              id: SortDirection
              name: SortDirection
            }

            input UserUpdateInput {
              content: [UserContentUpdateFieldInput!]
              id: ID
              name: String
            }

            input UserWhere {
              AND: [UserWhere!]
              OR: [UserWhere!]
              contentConnection: UserContentConnectionWhere
              contentConnection_NOT: UserContentConnectionWhere
              id: ID
              id_CONTAINS: ID
              id_ENDS_WITH: ID
              id_IN: [ID]
              id_NOT: ID
              id_NOT_CONTAINS: ID
              id_NOT_ENDS_WITH: ID
              id_NOT_IN: [ID]
              id_NOT_STARTS_WITH: ID
              id_STARTS_WITH: ID
              name: String
              name_CONTAINS: String
              name_ENDS_WITH: String
              name_IN: [String]
              name_NOT: String
              name_NOT_CONTAINS: String
              name_NOT_ENDS_WITH: String
              name_NOT_IN: [String]
              name_NOT_STARTS_WITH: String
              name_STARTS_WITH: String
            }"
        `);
    });
});<|MERGE_RESOLUTION|>--- conflicted
+++ resolved
@@ -87,13 +87,8 @@
             }
 
             type Actor {
-<<<<<<< HEAD
               actedIn(directed: Boolean = true, options: ProductionOptions, where: ProductionWhere): [Production!]!
-              actedInConnection(directed: Boolean = true, sort: [ActorActedInConnectionSort!], where: ActorActedInConnectionWhere): ActorActedInConnection!
-=======
-              actedIn(directed: Boolean = true, options: QueryOptions, where: ProductionWhere): [Production!]!
               actedInConnection(after: String, directed: Boolean = true, first: Int, sort: [ActorActedInConnectionSort!], where: ActorActedInConnectionWhere): ActorActedInConnection!
->>>>>>> 9b80fd01
               name: String!
             }
 
@@ -577,13 +572,8 @@
             }
 
             type Actor {
-<<<<<<< HEAD
               actedIn(directed: Boolean = true, options: ProductionOptions, where: ProductionWhere): [Production!]!
-              actedInConnection(directed: Boolean = true, sort: [ActorActedInConnectionSort!], where: ActorActedInConnectionWhere): ActorActedInConnection!
-=======
-              actedIn(directed: Boolean = true, options: QueryOptions, where: ProductionWhere): [Production!]!
               actedInConnection(after: String, directed: Boolean = true, first: Int, sort: [ActorActedInConnectionSort!], where: ActorActedInConnectionWhere): ActorActedInConnection!
->>>>>>> 9b80fd01
               name: String!
             }
 
@@ -1817,13 +1807,8 @@
 
             interface Interface1 {
               field1: String!
-<<<<<<< HEAD
               interface2(directed: Boolean = true, options: Interface2Options, where: Interface2Where): [Interface2!]!
-              interface2Connection(directed: Boolean = true, where: Interface1Interface2ConnectionWhere): Interface1Interface2Connection!
-=======
-              interface2(directed: Boolean = true, options: QueryOptions, where: Interface2Where): [Interface2!]!
               interface2Connection(after: String, directed: Boolean = true, first: Int, where: Interface1Interface2ConnectionWhere): Interface1Interface2Connection!
->>>>>>> 9b80fd01
             }
 
             input Interface1ConnectInput {
@@ -2080,13 +2065,8 @@
 
             type Type1 {
               field1: String!
-<<<<<<< HEAD
               interface1(directed: Boolean = true, options: Interface1Options, where: Interface1Where): [Interface1!]!
-              interface1Connection(directed: Boolean = true, sort: [Type1Interface1ConnectionSort!], where: Type1Interface1ConnectionWhere): Type1Interface1Connection!
-=======
-              interface1(directed: Boolean = true, options: QueryOptions, where: Interface1Where): [Interface1!]!
-              interface1Connection(after: String, directed: Boolean = true, first: Int, where: Type1Interface1ConnectionWhere): Type1Interface1Connection!
->>>>>>> 9b80fd01
+              interface1Connection(after: String, directed: Boolean = true, first: Int, sort: [Type1Interface1ConnectionSort!], where: Type1Interface1ConnectionWhere): Type1Interface1Connection!
             }
 
             type Type1AggregateSelection {
@@ -2113,13 +2093,8 @@
 
             type Type1Interface1 implements Interface1 {
               field1: String!
-<<<<<<< HEAD
               interface2(directed: Boolean = true, options: Interface2Options, where: Interface2Where): [Interface2!]!
-              interface2Connection(directed: Boolean = true, sort: [Interface1Interface2ConnectionSort!], where: Interface1Interface2ConnectionWhere): Interface1Interface2Connection!
-=======
-              interface2(directed: Boolean = true, options: QueryOptions, where: Interface2Where): [Interface2!]!
-              interface2Connection(after: String, directed: Boolean = true, first: Int, where: Interface1Interface2ConnectionWhere): Interface1Interface2Connection!
->>>>>>> 9b80fd01
+              interface2Connection(after: String, directed: Boolean = true, first: Int, sort: [Interface1Interface2ConnectionSort!], where: Interface1Interface2ConnectionWhere): Interface1Interface2Connection!
             }
 
             type Type1Interface1AggregateSelection {
@@ -2366,13 +2341,8 @@
 
             type Type2Interface1 implements Interface1 {
               field1: String!
-<<<<<<< HEAD
               interface2(directed: Boolean = true, options: Interface2Options, where: Interface2Where): [Interface2!]!
-              interface2Connection(directed: Boolean = true, sort: [Interface1Interface2ConnectionSort!], where: Interface1Interface2ConnectionWhere): Interface1Interface2Connection!
-=======
-              interface2(directed: Boolean = true, options: QueryOptions, where: Interface2Where): [Interface2!]!
-              interface2Connection(after: String, directed: Boolean = true, first: Int, where: Interface1Interface2ConnectionWhere): Interface1Interface2Connection!
->>>>>>> 9b80fd01
+              interface2Connection(after: String, directed: Boolean = true, first: Int, sort: [Interface1Interface2ConnectionSort!], where: Interface1Interface2ConnectionWhere): Interface1Interface2Connection!
             }
 
             type Type2Interface1AggregateSelection {
@@ -3416,13 +3386,8 @@
             }
 
             type User {
-<<<<<<< HEAD
               content(directed: Boolean = true, options: ContentOptions, where: ContentWhere): [Content!]!
-              contentConnection(directed: Boolean = true, sort: [UserContentConnectionSort!], where: UserContentConnectionWhere): UserContentConnection!
-=======
-              content(directed: Boolean = true, options: QueryOptions, where: ContentWhere): [Content!]!
-              contentConnection(after: String, directed: Boolean = true, first: Int, where: UserContentConnectionWhere): UserContentConnection!
->>>>>>> 9b80fd01
+              contentConnection(after: String, directed: Boolean = true, first: Int, sort: [UserContentConnectionSort!], where: UserContentConnectionWhere): UserContentConnection!
               id: ID
               name: String
             }
