--- conflicted
+++ resolved
@@ -54,243 +54,6 @@
         const printedSchema = printSchemaWithDirectives(lexicographicSortSchema(neoSchema.schema));
 
         expect(printedSchema).toMatchInlineSnapshot(`
-<<<<<<< HEAD
-"schema {
-  query: Query
-  mutation: Mutation
-}
-
-type CreateInfo {
-  bookmark: String
-  nodesCreated: Int!
-  relationshipsCreated: Int!
-}
-
-type CreateMoviesMutationResponse {
-  info: CreateInfo!
-  movies: [Movie!]!
-}
-
-type DeleteInfo {
-  bookmark: String
-  nodesDeleted: Int!
-  relationshipsDeleted: Int!
-}
-
-type IDAggregateSelectionNullable {
-  longest: ID
-  shortest: ID
-}
-
-type Movie implements MovieNode {
-  customQuery: [Movie]
-  id: ID
-  movies(directed: Boolean, options: MovieOptions, where: MovieWhere): [Movie]
-  moviesAggregate(where: MovieWhere): MovieMovieMoviesAggregationSelection
-  moviesConnection(after: String, first: Int, sort: [MovieNodeMoviesConnectionSort!], where: MovieNodeMoviesConnectionWhere): MovieNodeMoviesConnection!
-  nodes: [MovieNode]
-}
-
-type MovieAggregateSelection {
-  count: Int!
-  id: IDAggregateSelectionNullable!
-}
-
-input MovieConnectInput {
-  movies: [MovieNodeMoviesConnectFieldInput!]
-}
-
-input MovieConnectWhere {
-  node: MovieWhere!
-}
-
-input MovieCreateInput {
-  id: ID
-  movies: MovieNodeMoviesFieldInput
-}
-
-input MovieDeleteInput {
-  movies: [MovieNodeMoviesDeleteFieldInput!]
-}
-
-input MovieDisconnectInput {
-  movies: [MovieNodeMoviesDisconnectFieldInput!]
-}
-
-type MovieMovieMoviesAggregationSelection {
-  count: Int!
-  node: MovieMovieMoviesNodeAggregateSelection
-}
-
-type MovieMovieMoviesNodeAggregateSelection {
-  id: IDAggregateSelectionNullable!
-}
-
-input MovieMoviesAggregateInput {
-  AND: [MovieMoviesAggregateInput!]
-  OR: [MovieMoviesAggregateInput!]
-  count: Int
-  count_GT: Int
-  count_GTE: Int
-  count_LT: Int
-  count_LTE: Int
-  node: MovieMoviesNodeAggregationWhereInput
-}
-
-input MovieMoviesNodeAggregationWhereInput {
-  AND: [MovieMoviesNodeAggregationWhereInput!]
-  OR: [MovieMoviesNodeAggregationWhereInput!]
-  id_EQUAL: ID
-}
-
-interface MovieNode {
-  customQuery: [Movie]
-  id: ID
-  movies: [Movie]
-  moviesConnection: MovieNodeMoviesConnection!
-}
-
-input MovieNodeMoviesConnectFieldInput {
-  connect: [MovieConnectInput!]
-  where: MovieConnectWhere
-}
-
-type MovieNodeMoviesConnection {
-  edges: [MovieNodeMoviesRelationship!]!
-  pageInfo: PageInfo!
-  totalCount: Int!
-}
-
-input MovieNodeMoviesConnectionSort {
-  node: MovieSort
-}
-
-input MovieNodeMoviesConnectionWhere {
-  AND: [MovieNodeMoviesConnectionWhere!]
-  OR: [MovieNodeMoviesConnectionWhere!]
-  node: MovieWhere
-  node_NOT: MovieWhere
-}
-
-input MovieNodeMoviesCreateFieldInput {
-  node: MovieCreateInput!
-}
-
-input MovieNodeMoviesDeleteFieldInput {
-  delete: MovieDeleteInput
-  where: MovieNodeMoviesConnectionWhere
-}
-
-input MovieNodeMoviesDisconnectFieldInput {
-  disconnect: MovieDisconnectInput
-  where: MovieNodeMoviesConnectionWhere
-}
-
-input MovieNodeMoviesFieldInput {
-  connect: [MovieNodeMoviesConnectFieldInput!]
-  create: [MovieNodeMoviesCreateFieldInput!]
-}
-
-type MovieNodeMoviesRelationship {
-  cursor: String!
-  node: Movie!
-}
-
-input MovieNodeMoviesUpdateConnectionInput {
-  node: MovieUpdateInput
-}
-
-input MovieNodeMoviesUpdateFieldInput {
-  connect: [MovieNodeMoviesConnectFieldInput!]
-  create: [MovieNodeMoviesCreateFieldInput!]
-  delete: [MovieNodeMoviesDeleteFieldInput!]
-  disconnect: [MovieNodeMoviesDisconnectFieldInput!]
-  update: MovieNodeMoviesUpdateConnectionInput
-  where: MovieNodeMoviesConnectionWhere
-}
-
-input MovieOptions {
-  limit: Int
-  offset: Int
-  \\"\\"\\"Specify one or more MovieSort objects to sort Movies by. The sorts will be applied in the order in which they are arranged in the array.\\"\\"\\"
-  sort: [MovieSort]
-}
-
-input MovieRelationInput {
-  movies: [MovieNodeMoviesCreateFieldInput!]
-}
-
-\\"\\"\\"Fields to sort Movies by. The order in which sorts are applied is not guaranteed when specifying many fields in one MovieSort object.\\"\\"\\"
-input MovieSort {
-  id: SortDirection
-}
-
-input MovieUpdateInput {
-  id: ID
-  movies: [MovieNodeMoviesUpdateFieldInput!]
-}
-
-input MovieWhere {
-  AND: [MovieWhere!]
-  OR: [MovieWhere!]
-  id: ID
-  id_CONTAINS: ID
-  id_ENDS_WITH: ID
-  id_IN: [ID]
-  id_NOT: ID
-  id_NOT_CONTAINS: ID
-  id_NOT_ENDS_WITH: ID
-  id_NOT_IN: [ID]
-  id_NOT_STARTS_WITH: ID
-  id_STARTS_WITH: ID
-  movies: MovieWhere
-  moviesAggregate: MovieMoviesAggregateInput
-  moviesConnection: MovieNodeMoviesConnectionWhere
-  moviesConnection_NOT: MovieNodeMoviesConnectionWhere
-  movies_NOT: MovieWhere
-}
-
-type Mutation {
-  createMovies(input: [MovieCreateInput!]!): CreateMoviesMutationResponse!
-  deleteMovies(delete: MovieDeleteInput, where: MovieWhere): DeleteInfo!
-  updateMovies(connect: MovieConnectInput, create: MovieRelationInput, delete: MovieDeleteInput, disconnect: MovieDisconnectInput, update: MovieUpdateInput, where: MovieWhere): UpdateMoviesMutationResponse!
-}
-
-\\"\\"\\"Pagination information (Relay)\\"\\"\\"
-type PageInfo {
-  endCursor: String
-  hasNextPage: Boolean!
-  hasPreviousPage: Boolean!
-  startCursor: String
-}
-
-type Query {
-  movies(options: MovieOptions, where: MovieWhere): [Movie!]!
-  moviesAggregate(where: MovieWhere): MovieAggregateSelection!
-}
-
-enum SortDirection {
-  \\"\\"\\"Sort by field values in ascending order.\\"\\"\\"
-  ASC
-  \\"\\"\\"Sort by field values in descending order.\\"\\"\\"
-  DESC
-}
-
-type UpdateInfo {
-  bookmark: String
-  nodesCreated: Int!
-  nodesDeleted: Int!
-  relationshipsCreated: Int!
-  relationshipsDeleted: Int!
-}
-
-type UpdateMoviesMutationResponse {
-  info: UpdateInfo!
-  movies: [Movie!]!
-}
-"
-`);
-=======
             "schema {
               query: Query
               mutation: Mutation
@@ -321,7 +84,7 @@
             type Movie implements MovieNode {
               customQuery: [Movie]
               id: ID
-              movies(options: MovieOptions, where: MovieWhere): [Movie!]!
+              movies(directed: Boolean, options: MovieOptions, where: MovieWhere): [Movie!]!
               moviesAggregate(where: MovieWhere): MovieMovieMoviesAggregationSelection
               moviesConnection(after: String, first: Int, sort: [MovieNodeMoviesConnectionSort!], where: MovieNodeMoviesConnectionWhere): MovieNodeMoviesConnection!
               nodes: [MovieNode]
@@ -526,6 +289,5 @@
             }
             "
         `);
->>>>>>> afb943f7
     });
 });