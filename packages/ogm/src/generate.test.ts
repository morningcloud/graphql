/*
 * Copyright (c) "Neo4j"
 * Neo4j Sweden AB [http://neo4j.com]
 *
 * This file is part of Neo4j.
 *
 * Licensed under the Apache License, Version 2.0 (the "License");
 * you may not use this file except in compliance with the License.
 * You may obtain a copy of the License at
 *
 *     http://www.apache.org/licenses/LICENSE-2.0
 *
 * Unless required by applicable law or agreed to in writing, software
 * distributed under the License is distributed on an "AS IS" BASIS,
 * WITHOUT WARRANTIES OR CONDITIONS OF ANY KIND, either express or implied.
 * See the License for the specific language governing permissions and
 * limitations under the License.
 */

import { generate as randomstring } from "randomstring";
import * as fs from "fs";
import * as path from "path";
import generate from "./generate";
import { OGM } from "./index";

describe("generate", () => {
    const filesToDelete: string[] = [];

    afterAll(async () => {
        await Promise.all(filesToDelete.map((name) => fs.promises.unlink(name)));
    });

    test("should generate simple types of a single node and return the string", async () => {
        const typeDefs = `
            type User {
                name: String
            }
        `;

        const ogm = new OGM({
            typeDefs,
            // @ts-ignore
            driver: {},
        });

        const generated = (await generate({
            ogm,
            noWrite: true,
        })) as string;

        expect(generated).toMatchInlineSnapshot(`
            "import { SelectionSetNode, DocumentNode } from \\"graphql\\";
            export type Maybe<T> = T | null;
            export type InputMaybe<T> = Maybe<T>;
            export type Exact<T extends { [key: string]: unknown }> = {
              [K in keyof T]: T[K];
            };
            export type MakeOptional<T, K extends keyof T> = Omit<T, K> & {
              [SubKey in K]?: Maybe<T[SubKey]>;
            };
            export type MakeMaybe<T, K extends keyof T> = Omit<T, K> & {
              [SubKey in K]: Maybe<T[SubKey]>;
            };
            /** All built-in and custom scalars, mapped to their actual values */
            export type Scalars = {
              ID: string;
              /** The \`String\` scalar type represents textual data, represented as UTF-8 character sequences. The String type is most often used by GraphQL to represent free-form human-readable text. */
              String: string;
              /** The \`Boolean\` scalar type represents \`true\` or \`false\`. */
              Boolean: boolean;
              /** The \`Int\` scalar type represents non-fractional signed whole numeric values. Int can represent values between -(2^31) and 2^31 - 1. */
              Int: number;
              Float: number;
            };

            export type Query = {
              __typename?: \\"Query\\";
              users: Array<User>;
              usersAggregate: UserAggregateSelection;
            };

            export type QueryUsersArgs = {
              where?: InputMaybe<UserWhere>;
              options?: InputMaybe<UserOptions>;
            };

            export type QueryUsersAggregateArgs = {
              where?: InputMaybe<UserWhere>;
            };

            export type Mutation = {
              __typename?: \\"Mutation\\";
              createUsers: CreateUsersMutationResponse;
              deleteUsers: DeleteInfo;
              updateUsers: UpdateUsersMutationResponse;
            };

            export type MutationCreateUsersArgs = {
              input: Array<UserCreateInput>;
            };

            export type MutationDeleteUsersArgs = {
              where?: InputMaybe<UserWhere>;
            };

            export type MutationUpdateUsersArgs = {
              where?: InputMaybe<UserWhere>;
              update?: InputMaybe<UserUpdateInput>;
            };

            export enum SortDirection {
              /** Sort by field values in ascending order. */
              Asc = \\"ASC\\",
              /** Sort by field values in descending order. */
              Desc = \\"DESC\\",
            }

            export type CreateInfo = {
              __typename?: \\"CreateInfo\\";
              bookmark?: Maybe<Scalars[\\"String\\"]>;
              nodesCreated: Scalars[\\"Int\\"];
              relationshipsCreated: Scalars[\\"Int\\"];
            };

            export type CreateUsersMutationResponse = {
              __typename?: \\"CreateUsersMutationResponse\\";
              info: CreateInfo;
              users: Array<User>;
            };

            export type DeleteInfo = {
              __typename?: \\"DeleteInfo\\";
              bookmark?: Maybe<Scalars[\\"String\\"]>;
              nodesDeleted: Scalars[\\"Int\\"];
              relationshipsDeleted: Scalars[\\"Int\\"];
            };

            export type StringAggregateSelectionNullable = {
              __typename?: \\"StringAggregateSelectionNullable\\";
              shortest?: Maybe<Scalars[\\"String\\"]>;
              longest?: Maybe<Scalars[\\"String\\"]>;
            };

            export type UpdateInfo = {
              __typename?: \\"UpdateInfo\\";
              bookmark?: Maybe<Scalars[\\"String\\"]>;
              nodesCreated: Scalars[\\"Int\\"];
              nodesDeleted: Scalars[\\"Int\\"];
              relationshipsCreated: Scalars[\\"Int\\"];
              relationshipsDeleted: Scalars[\\"Int\\"];
            };

            export type UpdateUsersMutationResponse = {
              __typename?: \\"UpdateUsersMutationResponse\\";
              info: UpdateInfo;
              users: Array<User>;
            };

            export type User = {
              __typename?: \\"User\\";
              name?: Maybe<Scalars[\\"String\\"]>;
            };

            export type UserAggregateSelection = {
              __typename?: \\"UserAggregateSelection\\";
              count: Scalars[\\"Int\\"];
              name: StringAggregateSelectionNullable;
            };

            export type UserCreateInput = {
              name?: InputMaybe<Scalars[\\"String\\"]>;
            };

            export type UserOptions = {
              /** Specify one or more UserSort objects to sort Users by. The sorts will be applied in the order in which they are arranged in the array. */
              sort?: InputMaybe<Array<InputMaybe<UserSort>>>;
              limit?: InputMaybe<Scalars[\\"Int\\"]>;
              offset?: InputMaybe<Scalars[\\"Int\\"]>;
            };

            /** Fields to sort Users by. The order in which sorts are applied is not guaranteed when specifying many fields in one UserSort object. */
            export type UserSort = {
              name?: InputMaybe<SortDirection>;
            };

            export type UserUpdateInput = {
              name?: InputMaybe<Scalars[\\"String\\"]>;
            };

            export type UserWhere = {
              OR?: InputMaybe<Array<UserWhere>>;
              AND?: InputMaybe<Array<UserWhere>>;
              name?: InputMaybe<Scalars[\\"String\\"]>;
              name_NOT?: InputMaybe<Scalars[\\"String\\"]>;
              name_IN?: InputMaybe<Array<InputMaybe<Scalars[\\"String\\"]>>>;
              name_NOT_IN?: InputMaybe<Array<InputMaybe<Scalars[\\"String\\"]>>>;
              name_CONTAINS?: InputMaybe<Scalars[\\"String\\"]>;
              name_NOT_CONTAINS?: InputMaybe<Scalars[\\"String\\"]>;
              name_STARTS_WITH?: InputMaybe<Scalars[\\"String\\"]>;
              name_NOT_STARTS_WITH?: InputMaybe<Scalars[\\"String\\"]>;
              name_ENDS_WITH?: InputMaybe<Scalars[\\"String\\"]>;
              name_NOT_ENDS_WITH?: InputMaybe<Scalars[\\"String\\"]>;
            };

            export interface StringAggregateInputNullable {
              shortest?: boolean;
              longest?: boolean;
            }
            export interface UserAggregateInput {
              count?: boolean;
              name?: StringAggregateInputNullable;
            }

            export declare class UserModel {
              public find(args?: {
                where?: UserWhere;

                options?: UserOptions;
                selectionSet?: string | DocumentNode | SelectionSetNode;
                args?: any;
                context?: any;
                rootValue?: any;
              }): Promise<User[]>;
              public create(args: {
                input: UserCreateInput[];
                selectionSet?: string | DocumentNode | SelectionSetNode;
                args?: any;
                context?: any;
                rootValue?: any;
              }): Promise<CreateUsersMutationResponse>;
              public update(args: {
                where?: UserWhere;
                update?: UserUpdateInput;

                selectionSet?: string | DocumentNode | SelectionSetNode;
                args?: any;
                context?: any;
                rootValue?: any;
              }): Promise<UpdateUsersMutationResponse>;
              public delete(args: {
                where?: UserWhere;

                context?: any;
                rootValue: any;
              }): Promise<{ nodesDeleted: number; relationshipsDeleted: number }>;
              public aggregate(args: {
                where?: UserWhere;

                aggregate: UserAggregateInput;
                context?: any;
                rootValue?: any;
              }): Promise<UserAggregateSelection>;
            }

            export interface ModelMap {
              User: UserModel;
            }
            "
        `);
    });

    test("should generate simple types of a single node with fulltext directive and return the string", async () => {
        const typeDefs = `
            type User {
                name: String
            }

            extend type User @fulltext(indexes: [{ name: "UserName", fields: ["name"] }])
        `;

        const ogm = new OGM({
            typeDefs,
            // @ts-ignore
            driver: {},
        });

        const generated = (await generate({
            ogm,
            noWrite: true,
        })) as string;

        expect(generated).toMatchInlineSnapshot(`
            "import { SelectionSetNode, DocumentNode } from \\"graphql\\";
            export type Maybe<T> = T | null;
            export type InputMaybe<T> = Maybe<T>;
            export type Exact<T extends { [key: string]: unknown }> = {
              [K in keyof T]: T[K];
            };
            export type MakeOptional<T, K extends keyof T> = Omit<T, K> & {
              [SubKey in K]?: Maybe<T[SubKey]>;
            };
            export type MakeMaybe<T, K extends keyof T> = Omit<T, K> & {
              [SubKey in K]: Maybe<T[SubKey]>;
            };
            /** All built-in and custom scalars, mapped to their actual values */
            export type Scalars = {
              ID: string;
              /** The \`String\` scalar type represents textual data, represented as UTF-8 character sequences. The String type is most often used by GraphQL to represent free-form human-readable text. */
              String: string;
              /** The \`Boolean\` scalar type represents \`true\` or \`false\`. */
              Boolean: boolean;
              /** The \`Int\` scalar type represents non-fractional signed whole numeric values. Int can represent values between -(2^31) and 2^31 - 1. */
              Int: number;
              Float: number;
            };

            export type Query = {
              __typename?: \\"Query\\";
              users: Array<User>;
              usersAggregate: UserAggregateSelection;
            };

            export type QueryUsersArgs = {
              where?: InputMaybe<UserWhere>;
              options?: InputMaybe<UserOptions>;
              fulltext?: InputMaybe<UserFulltext>;
            };

            export type QueryUsersAggregateArgs = {
              where?: InputMaybe<UserWhere>;
              fulltext?: InputMaybe<UserFulltext>;
            };

            export type Mutation = {
              __typename?: \\"Mutation\\";
              createUsers: CreateUsersMutationResponse;
              deleteUsers: DeleteInfo;
              updateUsers: UpdateUsersMutationResponse;
            };

            export type MutationCreateUsersArgs = {
              input: Array<UserCreateInput>;
            };

            export type MutationDeleteUsersArgs = {
              where?: InputMaybe<UserWhere>;
            };

            export type MutationUpdateUsersArgs = {
              where?: InputMaybe<UserWhere>;
              update?: InputMaybe<UserUpdateInput>;
            };

            export enum SortDirection {
              /** Sort by field values in ascending order. */
              Asc = \\"ASC\\",
              /** Sort by field values in descending order. */
              Desc = \\"DESC\\",
            }

            export type CreateInfo = {
              __typename?: \\"CreateInfo\\";
              bookmark?: Maybe<Scalars[\\"String\\"]>;
              nodesCreated: Scalars[\\"Int\\"];
              relationshipsCreated: Scalars[\\"Int\\"];
            };

            export type CreateUsersMutationResponse = {
              __typename?: \\"CreateUsersMutationResponse\\";
              info: CreateInfo;
              users: Array<User>;
            };

            export type DeleteInfo = {
              __typename?: \\"DeleteInfo\\";
              bookmark?: Maybe<Scalars[\\"String\\"]>;
              nodesDeleted: Scalars[\\"Int\\"];
              relationshipsDeleted: Scalars[\\"Int\\"];
            };

            export type StringAggregateSelectionNullable = {
              __typename?: \\"StringAggregateSelectionNullable\\";
              shortest?: Maybe<Scalars[\\"String\\"]>;
              longest?: Maybe<Scalars[\\"String\\"]>;
            };

            export type UpdateInfo = {
              __typename?: \\"UpdateInfo\\";
              bookmark?: Maybe<Scalars[\\"String\\"]>;
              nodesCreated: Scalars[\\"Int\\"];
              nodesDeleted: Scalars[\\"Int\\"];
              relationshipsCreated: Scalars[\\"Int\\"];
              relationshipsDeleted: Scalars[\\"Int\\"];
            };

            export type UpdateUsersMutationResponse = {
              __typename?: \\"UpdateUsersMutationResponse\\";
              info: UpdateInfo;
              users: Array<User>;
            };

            export type User = {
              __typename?: \\"User\\";
              name?: Maybe<Scalars[\\"String\\"]>;
            };

            export type UserAggregateSelection = {
              __typename?: \\"UserAggregateSelection\\";
              count: Scalars[\\"Int\\"];
              name: StringAggregateSelectionNullable;
            };

            export type UserCreateInput = {
              name?: InputMaybe<Scalars[\\"String\\"]>;
            };

            export type UserFulltext = {
              UserName?: InputMaybe<UserUserNameFulltext>;
            };

            export type UserOptions = {
              /** Specify one or more UserSort objects to sort Users by. The sorts will be applied in the order in which they are arranged in the array. */
              sort?: InputMaybe<Array<InputMaybe<UserSort>>>;
              limit?: InputMaybe<Scalars[\\"Int\\"]>;
              offset?: InputMaybe<Scalars[\\"Int\\"]>;
            };

            /** Fields to sort Users by. The order in which sorts are applied is not guaranteed when specifying many fields in one UserSort object. */
            export type UserSort = {
              name?: InputMaybe<SortDirection>;
            };

            export type UserUpdateInput = {
              name?: InputMaybe<Scalars[\\"String\\"]>;
            };

            export type UserUserNameFulltext = {
              phrase: Scalars[\\"String\\"];
              score_EQUAL?: InputMaybe<Scalars[\\"Int\\"]>;
            };

            export type UserWhere = {
              OR?: InputMaybe<Array<UserWhere>>;
              AND?: InputMaybe<Array<UserWhere>>;
              name?: InputMaybe<Scalars[\\"String\\"]>;
              name_NOT?: InputMaybe<Scalars[\\"String\\"]>;
              name_IN?: InputMaybe<Array<InputMaybe<Scalars[\\"String\\"]>>>;
              name_NOT_IN?: InputMaybe<Array<InputMaybe<Scalars[\\"String\\"]>>>;
              name_CONTAINS?: InputMaybe<Scalars[\\"String\\"]>;
              name_NOT_CONTAINS?: InputMaybe<Scalars[\\"String\\"]>;
              name_STARTS_WITH?: InputMaybe<Scalars[\\"String\\"]>;
              name_NOT_STARTS_WITH?: InputMaybe<Scalars[\\"String\\"]>;
              name_ENDS_WITH?: InputMaybe<Scalars[\\"String\\"]>;
              name_NOT_ENDS_WITH?: InputMaybe<Scalars[\\"String\\"]>;
            };

            export interface StringAggregateInputNullable {
              shortest?: boolean;
              longest?: boolean;
            }
            export interface UserAggregateInput {
              count?: boolean;
              name?: StringAggregateInputNullable;
            }

            export declare class UserModel {
              public find(args?: {
                where?: UserWhere;
                fulltext?: UserFulltext;
                options?: UserOptions;
                selectionSet?: string | DocumentNode | SelectionSetNode;
                args?: any;
                context?: any;
                rootValue?: any;
              }): Promise<User[]>;
              public create(args: {
                input: UserCreateInput[];
                selectionSet?: string | DocumentNode | SelectionSetNode;
                args?: any;
                context?: any;
                rootValue?: any;
              }): Promise<CreateUsersMutationResponse>;
              public update(args: {
                where?: UserWhere;
                update?: UserUpdateInput;

                selectionSet?: string | DocumentNode | SelectionSetNode;
                args?: any;
                context?: any;
                rootValue?: any;
              }): Promise<UpdateUsersMutationResponse>;
              public delete(args: {
                where?: UserWhere;

                context?: any;
                rootValue: any;
              }): Promise<{ nodesDeleted: number; relationshipsDeleted: number }>;
              public aggregate(args: {
                where?: UserWhere;
                fulltext?: UserFulltext;
                aggregate: UserAggregateInput;
                context?: any;
                rootValue?: any;
              }): Promise<UserAggregateSelection>;
            }

            export interface ModelMap {
              User: UserModel;
            }
            "
        `);
    });

    test("should generate simple types of a single node and write to a file", async () => {
        const fileName = `${randomstring({
            readable: true,
            charset: "alphabetic",
        })}.test-file.ts`;

        const outFile = path.join(__dirname, fileName);

        filesToDelete.push(outFile);

        const typeDefs = `
            type User {
                name: String
            }
        `;

        const ogm = new OGM({
            typeDefs,
            // @ts-ignore
            driver: {},
        });

        await generate({
            ogm,
            outFile,
        });

        const fileContent = await fs.promises.readFile(outFile, "utf-8");

        expect(fileContent).toMatchInlineSnapshot(`
            "import { SelectionSetNode, DocumentNode } from \\"graphql\\";
            export type Maybe<T> = T | null;
            export type InputMaybe<T> = Maybe<T>;
            export type Exact<T extends { [key: string]: unknown }> = {
              [K in keyof T]: T[K];
            };
            export type MakeOptional<T, K extends keyof T> = Omit<T, K> & {
              [SubKey in K]?: Maybe<T[SubKey]>;
            };
            export type MakeMaybe<T, K extends keyof T> = Omit<T, K> & {
              [SubKey in K]: Maybe<T[SubKey]>;
            };
            /** All built-in and custom scalars, mapped to their actual values */
            export type Scalars = {
              ID: string;
              /** The \`String\` scalar type represents textual data, represented as UTF-8 character sequences. The String type is most often used by GraphQL to represent free-form human-readable text. */
              String: string;
              /** The \`Boolean\` scalar type represents \`true\` or \`false\`. */
              Boolean: boolean;
              /** The \`Int\` scalar type represents non-fractional signed whole numeric values. Int can represent values between -(2^31) and 2^31 - 1. */
              Int: number;
              Float: number;
            };

            export type Query = {
              __typename?: \\"Query\\";
              users: Array<User>;
              usersAggregate: UserAggregateSelection;
            };

            export type QueryUsersArgs = {
              where?: InputMaybe<UserWhere>;
              options?: InputMaybe<UserOptions>;
            };

            export type QueryUsersAggregateArgs = {
              where?: InputMaybe<UserWhere>;
            };

            export type Mutation = {
              __typename?: \\"Mutation\\";
              createUsers: CreateUsersMutationResponse;
              deleteUsers: DeleteInfo;
              updateUsers: UpdateUsersMutationResponse;
            };

            export type MutationCreateUsersArgs = {
              input: Array<UserCreateInput>;
            };

            export type MutationDeleteUsersArgs = {
              where?: InputMaybe<UserWhere>;
            };

            export type MutationUpdateUsersArgs = {
              where?: InputMaybe<UserWhere>;
              update?: InputMaybe<UserUpdateInput>;
            };

            export enum SortDirection {
              /** Sort by field values in ascending order. */
              Asc = \\"ASC\\",
              /** Sort by field values in descending order. */
              Desc = \\"DESC\\",
            }

            export type CreateInfo = {
              __typename?: \\"CreateInfo\\";
              bookmark?: Maybe<Scalars[\\"String\\"]>;
              nodesCreated: Scalars[\\"Int\\"];
              relationshipsCreated: Scalars[\\"Int\\"];
            };

            export type CreateUsersMutationResponse = {
              __typename?: \\"CreateUsersMutationResponse\\";
              info: CreateInfo;
              users: Array<User>;
            };

            export type DeleteInfo = {
              __typename?: \\"DeleteInfo\\";
              bookmark?: Maybe<Scalars[\\"String\\"]>;
              nodesDeleted: Scalars[\\"Int\\"];
              relationshipsDeleted: Scalars[\\"Int\\"];
            };

            export type StringAggregateSelectionNullable = {
              __typename?: \\"StringAggregateSelectionNullable\\";
              shortest?: Maybe<Scalars[\\"String\\"]>;
              longest?: Maybe<Scalars[\\"String\\"]>;
            };

            export type UpdateInfo = {
              __typename?: \\"UpdateInfo\\";
              bookmark?: Maybe<Scalars[\\"String\\"]>;
              nodesCreated: Scalars[\\"Int\\"];
              nodesDeleted: Scalars[\\"Int\\"];
              relationshipsCreated: Scalars[\\"Int\\"];
              relationshipsDeleted: Scalars[\\"Int\\"];
            };

            export type UpdateUsersMutationResponse = {
              __typename?: \\"UpdateUsersMutationResponse\\";
              info: UpdateInfo;
              users: Array<User>;
            };

            export type User = {
              __typename?: \\"User\\";
              name?: Maybe<Scalars[\\"String\\"]>;
            };

            export type UserAggregateSelection = {
              __typename?: \\"UserAggregateSelection\\";
              count: Scalars[\\"Int\\"];
              name: StringAggregateSelectionNullable;
            };

            export type UserCreateInput = {
              name?: InputMaybe<Scalars[\\"String\\"]>;
            };

            export type UserOptions = {
              /** Specify one or more UserSort objects to sort Users by. The sorts will be applied in the order in which they are arranged in the array. */
              sort?: InputMaybe<Array<InputMaybe<UserSort>>>;
              limit?: InputMaybe<Scalars[\\"Int\\"]>;
              offset?: InputMaybe<Scalars[\\"Int\\"]>;
            };

            /** Fields to sort Users by. The order in which sorts are applied is not guaranteed when specifying many fields in one UserSort object. */
            export type UserSort = {
              name?: InputMaybe<SortDirection>;
            };

            export type UserUpdateInput = {
              name?: InputMaybe<Scalars[\\"String\\"]>;
            };

            export type UserWhere = {
              OR?: InputMaybe<Array<UserWhere>>;
              AND?: InputMaybe<Array<UserWhere>>;
              name?: InputMaybe<Scalars[\\"String\\"]>;
              name_NOT?: InputMaybe<Scalars[\\"String\\"]>;
              name_IN?: InputMaybe<Array<InputMaybe<Scalars[\\"String\\"]>>>;
              name_NOT_IN?: InputMaybe<Array<InputMaybe<Scalars[\\"String\\"]>>>;
              name_CONTAINS?: InputMaybe<Scalars[\\"String\\"]>;
              name_NOT_CONTAINS?: InputMaybe<Scalars[\\"String\\"]>;
              name_STARTS_WITH?: InputMaybe<Scalars[\\"String\\"]>;
              name_NOT_STARTS_WITH?: InputMaybe<Scalars[\\"String\\"]>;
              name_ENDS_WITH?: InputMaybe<Scalars[\\"String\\"]>;
              name_NOT_ENDS_WITH?: InputMaybe<Scalars[\\"String\\"]>;
            };

            export interface StringAggregateInputNullable {
              shortest?: boolean;
              longest?: boolean;
            }
            export interface UserAggregateInput {
              count?: boolean;
              name?: StringAggregateInputNullable;
            }

            export declare class UserModel {
              public find(args?: {
                where?: UserWhere;

                options?: UserOptions;
                selectionSet?: string | DocumentNode | SelectionSetNode;
                args?: any;
                context?: any;
                rootValue?: any;
              }): Promise<User[]>;
              public create(args: {
                input: UserCreateInput[];
                selectionSet?: string | DocumentNode | SelectionSetNode;
                args?: any;
                context?: any;
                rootValue?: any;
              }): Promise<CreateUsersMutationResponse>;
              public update(args: {
                where?: UserWhere;
                update?: UserUpdateInput;

                selectionSet?: string | DocumentNode | SelectionSetNode;
                args?: any;
                context?: any;
                rootValue?: any;
              }): Promise<UpdateUsersMutationResponse>;
              public delete(args: {
                where?: UserWhere;

                context?: any;
                rootValue: any;
              }): Promise<{ nodesDeleted: number; relationshipsDeleted: number }>;
              public aggregate(args: {
                where?: UserWhere;

                aggregate: UserAggregateInput;
                context?: any;
                rootValue?: any;
              }): Promise<UserAggregateSelection>;
            }

            export interface ModelMap {
              User: UserModel;
            }
            "
        `);
    });

    test("should generate more complex types of two nodes with a relationship and properties and return the string", async () => {
        const typeDefs = `
            type Movie {
                title: String!
                actors: [Person!]! @relationship(type: "ACTED_IN", direction: IN, properties: "ActedIn")
            }
            type Person {
                name: String!
            }
            interface ActedIn {
                screenTime: Int!
            }
        `;

        const ogm = new OGM({
            typeDefs,
            // @ts-ignore
            driver: {},
        });

        const generated = (await generate({
            ogm,
            noWrite: true,
        })) as string;

        expect(generated).toMatchInlineSnapshot(`
            "import { SelectionSetNode, DocumentNode } from \\"graphql\\";
            export type Maybe<T> = T | null;
            export type InputMaybe<T> = Maybe<T>;
            export type Exact<T extends { [key: string]: unknown }> = {
              [K in keyof T]: T[K];
            };
            export type MakeOptional<T, K extends keyof T> = Omit<T, K> & {
              [SubKey in K]?: Maybe<T[SubKey]>;
            };
            export type MakeMaybe<T, K extends keyof T> = Omit<T, K> & {
              [SubKey in K]: Maybe<T[SubKey]>;
            };
            /** All built-in and custom scalars, mapped to their actual values */
            export type Scalars = {
              ID: string;
              /** The \`String\` scalar type represents textual data, represented as UTF-8 character sequences. The String type is most often used by GraphQL to represent free-form human-readable text. */
              String: string;
              /** The \`Boolean\` scalar type represents \`true\` or \`false\`. */
              Boolean: boolean;
              /** The \`Int\` scalar type represents non-fractional signed whole numeric values. Int can represent values between -(2^31) and 2^31 - 1. */
              Int: number;
              /** The \`Float\` scalar type represents signed double-precision fractional values as specified by [IEEE 754](https://en.wikipedia.org/wiki/IEEE_floating_point). */
              Float: number;
            };

            export type Query = {
              __typename?: \\"Query\\";
              movies: Array<Movie>;
              moviesAggregate: MovieAggregateSelection;
              people: Array<Person>;
              peopleAggregate: PersonAggregateSelection;
            };

            export type QueryMoviesArgs = {
              where?: InputMaybe<MovieWhere>;
              options?: InputMaybe<MovieOptions>;
            };

            export type QueryMoviesAggregateArgs = {
              where?: InputMaybe<MovieWhere>;
            };

            export type QueryPeopleArgs = {
              where?: InputMaybe<PersonWhere>;
              options?: InputMaybe<PersonOptions>;
            };

            export type QueryPeopleAggregateArgs = {
              where?: InputMaybe<PersonWhere>;
            };

            export type Mutation = {
              __typename?: \\"Mutation\\";
              createMovies: CreateMoviesMutationResponse;
              deleteMovies: DeleteInfo;
              updateMovies: UpdateMoviesMutationResponse;
              createPeople: CreatePeopleMutationResponse;
              deletePeople: DeleteInfo;
              updatePeople: UpdatePeopleMutationResponse;
            };

            export type MutationCreateMoviesArgs = {
              input: Array<MovieCreateInput>;
            };

            export type MutationDeleteMoviesArgs = {
              where?: InputMaybe<MovieWhere>;
              delete?: InputMaybe<MovieDeleteInput>;
            };

            export type MutationUpdateMoviesArgs = {
              where?: InputMaybe<MovieWhere>;
              update?: InputMaybe<MovieUpdateInput>;
              connect?: InputMaybe<MovieConnectInput>;
              disconnect?: InputMaybe<MovieDisconnectInput>;
              create?: InputMaybe<MovieRelationInput>;
              delete?: InputMaybe<MovieDeleteInput>;
            };

            export type MutationCreatePeopleArgs = {
              input: Array<PersonCreateInput>;
            };

            export type MutationDeletePeopleArgs = {
              where?: InputMaybe<PersonWhere>;
            };

            export type MutationUpdatePeopleArgs = {
              where?: InputMaybe<PersonWhere>;
              update?: InputMaybe<PersonUpdateInput>;
            };

            export enum SortDirection {
              /** Sort by field values in ascending order. */
              Asc = \\"ASC\\",
              /** Sort by field values in descending order. */
              Desc = \\"DESC\\",
            }

            export type ActedIn = {
              screenTime: Scalars[\\"Int\\"];
            };

            export type CreateInfo = {
              __typename?: \\"CreateInfo\\";
              bookmark?: Maybe<Scalars[\\"String\\"]>;
              nodesCreated: Scalars[\\"Int\\"];
              relationshipsCreated: Scalars[\\"Int\\"];
            };

            export type CreateMoviesMutationResponse = {
              __typename?: \\"CreateMoviesMutationResponse\\";
              info: CreateInfo;
              movies: Array<Movie>;
            };

            export type CreatePeopleMutationResponse = {
              __typename?: \\"CreatePeopleMutationResponse\\";
              info: CreateInfo;
              people: Array<Person>;
            };

            export type DeleteInfo = {
              __typename?: \\"DeleteInfo\\";
              bookmark?: Maybe<Scalars[\\"String\\"]>;
              nodesDeleted: Scalars[\\"Int\\"];
              relationshipsDeleted: Scalars[\\"Int\\"];
            };

            export type IntAggregateSelectionNonNullable = {
              __typename?: \\"IntAggregateSelectionNonNullable\\";
              max: Scalars[\\"Int\\"];
              min: Scalars[\\"Int\\"];
              average: Scalars[\\"Float\\"];
              sum: Scalars[\\"Int\\"];
            };

            export type Movie = {
              __typename?: \\"Movie\\";
              title: Scalars[\\"String\\"];
              actors: Array<Person>;
              actorsAggregate?: Maybe<MoviePersonActorsAggregationSelection>;
              actorsConnection: MovieActorsConnection;
            };

            export type MovieActorsArgs = {
<<<<<<< HEAD
              directed?: Maybe<Scalars[\\"Boolean\\"]>;
              where?: Maybe<PersonWhere>;
              options?: Maybe<PersonOptions>;
=======
              where?: InputMaybe<PersonWhere>;
              options?: InputMaybe<PersonOptions>;
>>>>>>> 12fedf42
            };

            export type MovieActorsAggregateArgs = {
              where?: InputMaybe<PersonWhere>;
            };

            export type MovieActorsConnectionArgs = {
              where?: InputMaybe<MovieActorsConnectionWhere>;
              sort?: InputMaybe<Array<MovieActorsConnectionSort>>;
              first?: InputMaybe<Scalars[\\"Int\\"]>;
              after?: InputMaybe<Scalars[\\"String\\"]>;
            };

            export type MovieActorsConnection = {
              __typename?: \\"MovieActorsConnection\\";
              edges: Array<MovieActorsRelationship>;
              totalCount: Scalars[\\"Int\\"];
              pageInfo: PageInfo;
            };

            export type MovieActorsRelationship = ActedIn & {
              __typename?: \\"MovieActorsRelationship\\";
              cursor: Scalars[\\"String\\"];
              node: Person;
              screenTime: Scalars[\\"Int\\"];
            };

            export type MovieAggregateSelection = {
              __typename?: \\"MovieAggregateSelection\\";
              count: Scalars[\\"Int\\"];
              title: StringAggregateSelectionNonNullable;
            };

            export type MoviePersonActorsAggregationSelection = {
              __typename?: \\"MoviePersonActorsAggregationSelection\\";
              count: Scalars[\\"Int\\"];
              node?: Maybe<MoviePersonActorsNodeAggregateSelection>;
              edge?: Maybe<MoviePersonActorsEdgeAggregateSelection>;
            };

            export type MoviePersonActorsEdgeAggregateSelection = {
              __typename?: \\"MoviePersonActorsEdgeAggregateSelection\\";
              screenTime: IntAggregateSelectionNonNullable;
            };

            export type MoviePersonActorsNodeAggregateSelection = {
              __typename?: \\"MoviePersonActorsNodeAggregateSelection\\";
              name: StringAggregateSelectionNonNullable;
            };

            /** Pagination information (Relay) */
            export type PageInfo = {
              __typename?: \\"PageInfo\\";
              hasNextPage: Scalars[\\"Boolean\\"];
              hasPreviousPage: Scalars[\\"Boolean\\"];
              startCursor?: Maybe<Scalars[\\"String\\"]>;
              endCursor?: Maybe<Scalars[\\"String\\"]>;
            };

            export type Person = {
              __typename?: \\"Person\\";
              name: Scalars[\\"String\\"];
            };

            export type PersonAggregateSelection = {
              __typename?: \\"PersonAggregateSelection\\";
              count: Scalars[\\"Int\\"];
              name: StringAggregateSelectionNonNullable;
            };

            export type StringAggregateSelectionNonNullable = {
              __typename?: \\"StringAggregateSelectionNonNullable\\";
              shortest: Scalars[\\"String\\"];
              longest: Scalars[\\"String\\"];
            };

            export type UpdateInfo = {
              __typename?: \\"UpdateInfo\\";
              bookmark?: Maybe<Scalars[\\"String\\"]>;
              nodesCreated: Scalars[\\"Int\\"];
              nodesDeleted: Scalars[\\"Int\\"];
              relationshipsCreated: Scalars[\\"Int\\"];
              relationshipsDeleted: Scalars[\\"Int\\"];
            };

            export type UpdateMoviesMutationResponse = {
              __typename?: \\"UpdateMoviesMutationResponse\\";
              info: UpdateInfo;
              movies: Array<Movie>;
            };

            export type UpdatePeopleMutationResponse = {
              __typename?: \\"UpdatePeopleMutationResponse\\";
              info: UpdateInfo;
              people: Array<Person>;
            };

            export type ActedInCreateInput = {
              screenTime: Scalars[\\"Int\\"];
            };

            export type ActedInSort = {
              screenTime?: InputMaybe<SortDirection>;
            };

            export type ActedInUpdateInput = {
              screenTime?: InputMaybe<Scalars[\\"Int\\"]>;
            };

            export type ActedInWhere = {
              OR?: InputMaybe<Array<ActedInWhere>>;
              AND?: InputMaybe<Array<ActedInWhere>>;
              screenTime?: InputMaybe<Scalars[\\"Int\\"]>;
              screenTime_NOT?: InputMaybe<Scalars[\\"Int\\"]>;
              screenTime_IN?: InputMaybe<Array<InputMaybe<Scalars[\\"Int\\"]>>>;
              screenTime_NOT_IN?: InputMaybe<Array<InputMaybe<Scalars[\\"Int\\"]>>>;
              screenTime_LT?: InputMaybe<Scalars[\\"Int\\"]>;
              screenTime_LTE?: InputMaybe<Scalars[\\"Int\\"]>;
              screenTime_GT?: InputMaybe<Scalars[\\"Int\\"]>;
              screenTime_GTE?: InputMaybe<Scalars[\\"Int\\"]>;
            };

            export type MovieActorsAggregateInput = {
              count?: InputMaybe<Scalars[\\"Int\\"]>;
              count_LT?: InputMaybe<Scalars[\\"Int\\"]>;
              count_LTE?: InputMaybe<Scalars[\\"Int\\"]>;
              count_GT?: InputMaybe<Scalars[\\"Int\\"]>;
              count_GTE?: InputMaybe<Scalars[\\"Int\\"]>;
              AND?: InputMaybe<Array<MovieActorsAggregateInput>>;
              OR?: InputMaybe<Array<MovieActorsAggregateInput>>;
              node?: InputMaybe<MovieActorsNodeAggregationWhereInput>;
              edge?: InputMaybe<MovieActorsEdgeAggregationWhereInput>;
            };

            export type MovieActorsConnectFieldInput = {
              where?: InputMaybe<PersonConnectWhere>;
              edge: ActedInCreateInput;
            };

            export type MovieActorsConnectionSort = {
              edge?: InputMaybe<ActedInSort>;
              node?: InputMaybe<PersonSort>;
            };

            export type MovieActorsConnectionWhere = {
              AND?: InputMaybe<Array<MovieActorsConnectionWhere>>;
              OR?: InputMaybe<Array<MovieActorsConnectionWhere>>;
              edge?: InputMaybe<ActedInWhere>;
              edge_NOT?: InputMaybe<ActedInWhere>;
              node?: InputMaybe<PersonWhere>;
              node_NOT?: InputMaybe<PersonWhere>;
            };

            export type MovieActorsCreateFieldInput = {
              node: PersonCreateInput;
              edge: ActedInCreateInput;
            };

            export type MovieActorsDeleteFieldInput = {
              where?: InputMaybe<MovieActorsConnectionWhere>;
            };

            export type MovieActorsDisconnectFieldInput = {
              where?: InputMaybe<MovieActorsConnectionWhere>;
            };

            export type MovieActorsEdgeAggregationWhereInput = {
              AND?: InputMaybe<Array<MovieActorsEdgeAggregationWhereInput>>;
              OR?: InputMaybe<Array<MovieActorsEdgeAggregationWhereInput>>;
              screenTime_EQUAL?: InputMaybe<Scalars[\\"Int\\"]>;
              screenTime_AVERAGE_EQUAL?: InputMaybe<Scalars[\\"Float\\"]>;
              screenTime_MIN_EQUAL?: InputMaybe<Scalars[\\"Int\\"]>;
              screenTime_MAX_EQUAL?: InputMaybe<Scalars[\\"Int\\"]>;
              screenTime_SUM_EQUAL?: InputMaybe<Scalars[\\"Int\\"]>;
              screenTime_GT?: InputMaybe<Scalars[\\"Int\\"]>;
              screenTime_AVERAGE_GT?: InputMaybe<Scalars[\\"Float\\"]>;
              screenTime_MIN_GT?: InputMaybe<Scalars[\\"Int\\"]>;
              screenTime_MAX_GT?: InputMaybe<Scalars[\\"Int\\"]>;
              screenTime_SUM_GT?: InputMaybe<Scalars[\\"Int\\"]>;
              screenTime_GTE?: InputMaybe<Scalars[\\"Int\\"]>;
              screenTime_AVERAGE_GTE?: InputMaybe<Scalars[\\"Float\\"]>;
              screenTime_MIN_GTE?: InputMaybe<Scalars[\\"Int\\"]>;
              screenTime_MAX_GTE?: InputMaybe<Scalars[\\"Int\\"]>;
              screenTime_SUM_GTE?: InputMaybe<Scalars[\\"Int\\"]>;
              screenTime_LT?: InputMaybe<Scalars[\\"Int\\"]>;
              screenTime_AVERAGE_LT?: InputMaybe<Scalars[\\"Float\\"]>;
              screenTime_MIN_LT?: InputMaybe<Scalars[\\"Int\\"]>;
              screenTime_MAX_LT?: InputMaybe<Scalars[\\"Int\\"]>;
              screenTime_SUM_LT?: InputMaybe<Scalars[\\"Int\\"]>;
              screenTime_LTE?: InputMaybe<Scalars[\\"Int\\"]>;
              screenTime_AVERAGE_LTE?: InputMaybe<Scalars[\\"Float\\"]>;
              screenTime_MIN_LTE?: InputMaybe<Scalars[\\"Int\\"]>;
              screenTime_MAX_LTE?: InputMaybe<Scalars[\\"Int\\"]>;
              screenTime_SUM_LTE?: InputMaybe<Scalars[\\"Int\\"]>;
            };

            export type MovieActorsFieldInput = {
              create?: InputMaybe<Array<MovieActorsCreateFieldInput>>;
              connect?: InputMaybe<Array<MovieActorsConnectFieldInput>>;
            };

            export type MovieActorsNodeAggregationWhereInput = {
              AND?: InputMaybe<Array<MovieActorsNodeAggregationWhereInput>>;
              OR?: InputMaybe<Array<MovieActorsNodeAggregationWhereInput>>;
              name_EQUAL?: InputMaybe<Scalars[\\"String\\"]>;
              name_AVERAGE_EQUAL?: InputMaybe<Scalars[\\"Float\\"]>;
              name_LONGEST_EQUAL?: InputMaybe<Scalars[\\"Int\\"]>;
              name_SHORTEST_EQUAL?: InputMaybe<Scalars[\\"Int\\"]>;
              name_GT?: InputMaybe<Scalars[\\"Int\\"]>;
              name_AVERAGE_GT?: InputMaybe<Scalars[\\"Float\\"]>;
              name_LONGEST_GT?: InputMaybe<Scalars[\\"Int\\"]>;
              name_SHORTEST_GT?: InputMaybe<Scalars[\\"Int\\"]>;
              name_GTE?: InputMaybe<Scalars[\\"Int\\"]>;
              name_AVERAGE_GTE?: InputMaybe<Scalars[\\"Float\\"]>;
              name_LONGEST_GTE?: InputMaybe<Scalars[\\"Int\\"]>;
              name_SHORTEST_GTE?: InputMaybe<Scalars[\\"Int\\"]>;
              name_LT?: InputMaybe<Scalars[\\"Int\\"]>;
              name_AVERAGE_LT?: InputMaybe<Scalars[\\"Float\\"]>;
              name_LONGEST_LT?: InputMaybe<Scalars[\\"Int\\"]>;
              name_SHORTEST_LT?: InputMaybe<Scalars[\\"Int\\"]>;
              name_LTE?: InputMaybe<Scalars[\\"Int\\"]>;
              name_AVERAGE_LTE?: InputMaybe<Scalars[\\"Float\\"]>;
              name_LONGEST_LTE?: InputMaybe<Scalars[\\"Int\\"]>;
              name_SHORTEST_LTE?: InputMaybe<Scalars[\\"Int\\"]>;
            };

            export type MovieActorsUpdateConnectionInput = {
              node?: InputMaybe<PersonUpdateInput>;
              edge?: InputMaybe<ActedInUpdateInput>;
            };

            export type MovieActorsUpdateFieldInput = {
              where?: InputMaybe<MovieActorsConnectionWhere>;
              update?: InputMaybe<MovieActorsUpdateConnectionInput>;
              connect?: InputMaybe<Array<MovieActorsConnectFieldInput>>;
              disconnect?: InputMaybe<Array<MovieActorsDisconnectFieldInput>>;
              create?: InputMaybe<Array<MovieActorsCreateFieldInput>>;
              delete?: InputMaybe<Array<MovieActorsDeleteFieldInput>>;
            };

            export type MovieConnectInput = {
              actors?: InputMaybe<Array<MovieActorsConnectFieldInput>>;
            };

            export type MovieCreateInput = {
              title: Scalars[\\"String\\"];
              actors?: InputMaybe<MovieActorsFieldInput>;
            };

            export type MovieDeleteInput = {
              actors?: InputMaybe<Array<MovieActorsDeleteFieldInput>>;
            };

            export type MovieDisconnectInput = {
              actors?: InputMaybe<Array<MovieActorsDisconnectFieldInput>>;
            };

            export type MovieOptions = {
              /** Specify one or more MovieSort objects to sort Movies by. The sorts will be applied in the order in which they are arranged in the array. */
              sort?: InputMaybe<Array<InputMaybe<MovieSort>>>;
              limit?: InputMaybe<Scalars[\\"Int\\"]>;
              offset?: InputMaybe<Scalars[\\"Int\\"]>;
            };

            export type MovieRelationInput = {
              actors?: InputMaybe<Array<MovieActorsCreateFieldInput>>;
            };

            /** Fields to sort Movies by. The order in which sorts are applied is not guaranteed when specifying many fields in one MovieSort object. */
            export type MovieSort = {
              title?: InputMaybe<SortDirection>;
            };

            export type MovieUpdateInput = {
              title?: InputMaybe<Scalars[\\"String\\"]>;
              actors?: InputMaybe<Array<MovieActorsUpdateFieldInput>>;
            };

            export type MovieWhere = {
              OR?: InputMaybe<Array<MovieWhere>>;
              AND?: InputMaybe<Array<MovieWhere>>;
              title?: InputMaybe<Scalars[\\"String\\"]>;
              title_NOT?: InputMaybe<Scalars[\\"String\\"]>;
              title_IN?: InputMaybe<Array<InputMaybe<Scalars[\\"String\\"]>>>;
              title_NOT_IN?: InputMaybe<Array<InputMaybe<Scalars[\\"String\\"]>>>;
              title_CONTAINS?: InputMaybe<Scalars[\\"String\\"]>;
              title_NOT_CONTAINS?: InputMaybe<Scalars[\\"String\\"]>;
              title_STARTS_WITH?: InputMaybe<Scalars[\\"String\\"]>;
              title_NOT_STARTS_WITH?: InputMaybe<Scalars[\\"String\\"]>;
              title_ENDS_WITH?: InputMaybe<Scalars[\\"String\\"]>;
              title_NOT_ENDS_WITH?: InputMaybe<Scalars[\\"String\\"]>;
              actors?: InputMaybe<PersonWhere>;
              actors_NOT?: InputMaybe<PersonWhere>;
              actorsAggregate?: InputMaybe<MovieActorsAggregateInput>;
              actorsConnection?: InputMaybe<MovieActorsConnectionWhere>;
              actorsConnection_NOT?: InputMaybe<MovieActorsConnectionWhere>;
            };

            export type PersonConnectWhere = {
              node: PersonWhere;
            };

            export type PersonCreateInput = {
              name: Scalars[\\"String\\"];
            };

            export type PersonOptions = {
              /** Specify one or more PersonSort objects to sort People by. The sorts will be applied in the order in which they are arranged in the array. */
              sort?: InputMaybe<Array<InputMaybe<PersonSort>>>;
              limit?: InputMaybe<Scalars[\\"Int\\"]>;
              offset?: InputMaybe<Scalars[\\"Int\\"]>;
            };

            /** Fields to sort People by. The order in which sorts are applied is not guaranteed when specifying many fields in one PersonSort object. */
            export type PersonSort = {
              name?: InputMaybe<SortDirection>;
            };

            export type PersonUpdateInput = {
              name?: InputMaybe<Scalars[\\"String\\"]>;
            };

            export type PersonWhere = {
              OR?: InputMaybe<Array<PersonWhere>>;
              AND?: InputMaybe<Array<PersonWhere>>;
              name?: InputMaybe<Scalars[\\"String\\"]>;
              name_NOT?: InputMaybe<Scalars[\\"String\\"]>;
              name_IN?: InputMaybe<Array<InputMaybe<Scalars[\\"String\\"]>>>;
              name_NOT_IN?: InputMaybe<Array<InputMaybe<Scalars[\\"String\\"]>>>;
              name_CONTAINS?: InputMaybe<Scalars[\\"String\\"]>;
              name_NOT_CONTAINS?: InputMaybe<Scalars[\\"String\\"]>;
              name_STARTS_WITH?: InputMaybe<Scalars[\\"String\\"]>;
              name_NOT_STARTS_WITH?: InputMaybe<Scalars[\\"String\\"]>;
              name_ENDS_WITH?: InputMaybe<Scalars[\\"String\\"]>;
              name_NOT_ENDS_WITH?: InputMaybe<Scalars[\\"String\\"]>;
            };

            export interface StringAggregateInputNonNullable {
              shortest?: boolean;
              longest?: boolean;
            }
            export interface MovieAggregateInput {
              count?: boolean;
              title?: StringAggregateInputNonNullable;
            }

            export declare class MovieModel {
              public find(args?: {
                where?: MovieWhere;

                options?: MovieOptions;
                selectionSet?: string | DocumentNode | SelectionSetNode;
                args?: any;
                context?: any;
                rootValue?: any;
              }): Promise<Movie[]>;
              public create(args: {
                input: MovieCreateInput[];
                selectionSet?: string | DocumentNode | SelectionSetNode;
                args?: any;
                context?: any;
                rootValue?: any;
              }): Promise<CreateMoviesMutationResponse>;
              public update(args: {
                where?: MovieWhere;
                update?: MovieUpdateInput;
                connect?: MovieConnectInput;
                disconnect?: MovieDisconnectInput;
                create?: MovieCreateInput;

                selectionSet?: string | DocumentNode | SelectionSetNode;
                args?: any;
                context?: any;
                rootValue?: any;
              }): Promise<UpdateMoviesMutationResponse>;
              public delete(args: {
                where?: MovieWhere;
                delete?: MovieDeleteInput;
                context?: any;
                rootValue: any;
              }): Promise<{ nodesDeleted: number; relationshipsDeleted: number }>;
              public aggregate(args: {
                where?: MovieWhere;

                aggregate: MovieAggregateInput;
                context?: any;
                rootValue?: any;
              }): Promise<MovieAggregateSelection>;
            }

            export interface StringAggregateInputNonNullable {
              shortest?: boolean;
              longest?: boolean;
            }
            export interface PersonAggregateInput {
              count?: boolean;
              name?: StringAggregateInputNonNullable;
            }

            export declare class PersonModel {
              public find(args?: {
                where?: PersonWhere;

                options?: PersonOptions;
                selectionSet?: string | DocumentNode | SelectionSetNode;
                args?: any;
                context?: any;
                rootValue?: any;
              }): Promise<Person[]>;
              public create(args: {
                input: PersonCreateInput[];
                selectionSet?: string | DocumentNode | SelectionSetNode;
                args?: any;
                context?: any;
                rootValue?: any;
              }): Promise<CreatePeopleMutationResponse>;
              public update(args: {
                where?: PersonWhere;
                update?: PersonUpdateInput;

                selectionSet?: string | DocumentNode | SelectionSetNode;
                args?: any;
                context?: any;
                rootValue?: any;
              }): Promise<UpdatePeopleMutationResponse>;
              public delete(args: {
                where?: PersonWhere;

                context?: any;
                rootValue: any;
              }): Promise<{ nodesDeleted: number; relationshipsDeleted: number }>;
              public aggregate(args: {
                where?: PersonWhere;

                aggregate: PersonAggregateInput;
                context?: any;
                rootValue?: any;
              }): Promise<PersonAggregateSelection>;
            }

            export interface ModelMap {
              Movie: MovieModel;
              Person: PersonModel;
            }
            "
        `);
    });

    test("should throw outFile or noWrite required", async () => {
        const typeDefs = `
          type User {
              name: String
          }
        `;

        const ogm = new OGM({
            typeDefs,
            // @ts-ignore
            driver: {},
        });

        await expect(() =>
            generate({
                ogm,
            })
        ).rejects.toThrow("outFile or noWrite required");
    });
});<|MERGE_RESOLUTION|>--- conflicted
+++ resolved
@@ -913,14 +913,9 @@
             };
 
             export type MovieActorsArgs = {
-<<<<<<< HEAD
-              directed?: Maybe<Scalars[\\"Boolean\\"]>;
-              where?: Maybe<PersonWhere>;
-              options?: Maybe<PersonOptions>;
-=======
+              directed?: InputMaybe<Scalars[\\"Boolean\\"]>;
               where?: InputMaybe<PersonWhere>;
               options?: InputMaybe<PersonOptions>;
->>>>>>> 12fedf42
             };
 
             export type MovieActorsAggregateArgs = {
